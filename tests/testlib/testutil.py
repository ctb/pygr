--- conflicted
+++ resolved
@@ -126,16 +126,10 @@
 
         currdir = os.path.dirname(__file__)
         self.server_script = path_join(currdir, 'pygrdata_server.py')
-<<<<<<< HEAD
         # create temporary directory for its logs
         tempdir = TempDir('pygrdata').path
-        self.outname = path_join(tempdir, 'xmlrcp-out.txt')
-        self.errname = path_join(tempdir, 'xmlrcp-err.txt')
-=======
-
         self.outname = path_join(tempdir, 'xmlrpc-out.txt')
         self.errname = path_join(tempdir, 'xmlrpc-err.txt')
->>>>>>> f05b5dda
     
         # start the tread
         thread = threading.Thread(target=self.run_server)
