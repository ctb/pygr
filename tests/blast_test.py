from itertools import *
import unittest
from testlib import testutil, SkipTest, PygrTestProgram
from pygr import worldbase
from pygr import sequence, cnestedlist, seqdb, blast, logger, parse_blast
from pygr.nlmsa_utils import CoordsGroupStart,CoordsGroupEnd

def check_results(results, correct, formatter, delta=0.01,
                  reformatCorrect=False):
    found = []
    for result in results:
        for t in result.edges():
            found.append(formatter(t))

    if reformatCorrect: # reformat these data too
        found2 = []
        for result in correct:
            for t in result.edges():
                found2.append(formatter(t))
        correct = found2

    # order it identically
    correct.sort()
    found.sort()

    # this is to help troubleshooting the mismatches if there are any
    mismatch = [ (a, b) for a, b in zip(correct, found) if
                 testutil.approximate_cmp([a], [b], delta)]
    if mismatch:
        logger.warn('blast mismatches found')
        for m in mismatch:
            logger.warn('%s != %s' % m)

    # this is the actual test
    assert testutil.approximate_cmp(correct, found, delta) == 0

class BlastBase(unittest.TestCase):
    def setUp(self):
        hbb1_mouse = testutil.datafile('hbb1_mouse.fa')
        sp_hbb1 = testutil.datafile('sp_hbb1')

        self.dna = seqdb.SequenceFileDB(hbb1_mouse)
        self.prot = seqdb.SequenceFileDB(sp_hbb1)


_multiblast_results = None

class Blast_Test(BlastBase):
    """
    Test basic BLAST stuff (using blastp).
    """
    def test_blastp(self):
        "Testing blastp"
        if not testutil.blast_enabled():
            raise SkipTest, "no BLAST installed"
        
        blastmap = blast.BlastMapping(self.prot, verbose=False)
        results = blastmap[self.prot['HBB1_XENLA']]

        check_results([results], blastp_correct_results,
                      lambda t:(t[0].id, t[1].id, t[2].pIdentity()))

    def test_no_query(self):
        blastmap = blast.BlastMapping(self.dna, verbose=False)
        try:
            blastmap()
            assert 0, "should fail before this"
        except ValueError:
            pass

    def test_both_seq_and_db(self):
        "Testing blastp"
        blastmap = blast.BlastMapping(self.prot, verbose=False)
        seq = self.prot['HBB1_XENLA']

        try:
            blastmap(seq=seq, queryDB=self.prot)
            assert 0, "should fail before this"
        except ValueError:
            pass

    def test_multiblast(self):
        "testing multi sequence blast"
        results = self.get_multiblast_results()
        check_results(results, blastp_correct_results_big,
                      lambda t:(t[0].id, t[1].id, t[2].pIdentity()))

    def get_multiblast_results(self):
        """return saved results or generate them if needed;
        results are saved so we only do this time-consuming operation once"""
<<<<<<< HEAD
        global _multiblast_results

        if not _multiblast_results:
            logger.info("running expensive multiblast")
            blastmap = blast.BlastMapping(self.prot, verbose=False)
            al = cnestedlist.NLMSA('blasthits', 'memory', pairwiseMode=True,
                                   bidirectional=False)

            blastmap(al=al, queryDB=self.prot) # all vs all

            al.build() # construct the alignment indexes
            _multiblast_results = [al[seq] for seq in self.prot.values()]
            
        return _multiblast_results
=======
        if not testutil.blast_enabled():
            raise SkipTest, "no BLAST installed"
        
        try: # return saved results if available
            return self.saved_multiblast_results
        except AttributeError:
            pass
        blastmap = blast.BlastMapping(self.prot, verbose=False)
        al = cnestedlist.NLMSA('blasthits', 'memory', pairwiseMode=True,
                               bidirectional=False)
        
        blastmap(al=al, queryDB=self.prot) # all vs all
        
        al.build() # construct the alignment indexes
        self.saved_multiblast_results = [al[seq] for seq in self.prot.values()]
        return self.saved_multiblast_results
>>>>>>> 52edb20e

    def test_multiblast_single(self):
        "Test multi-sequence BLAST results, for BLASTs run one by one."
        if not testutil.blast_enabled():
            raise SkipTest, "no BLAST installed"
        
        blastmap = blast.BlastMapping(self.prot, verbose=False)
        al = cnestedlist.NLMSA('blasthits', 'memory', pairwiseMode=True,
                               bidirectional=False)
        
        for seq in self.prot.values():
            blastmap(seq, al) # all vs all, one by one
            
        al.build() # construct the alignment indexes
        results = [al[seq] for seq in self.prot.values()]
        results_multi = self.get_multiblast_results()
        check_results(results, results_multi,
                      lambda t:(t[0].id, t[1].id, t[2].pIdentity()),
                      reformatCorrect=True)
        
    def test_multiblast_long(self):
        "testing multi sequence blast with long db"
        if not testutil.blast_enabled():
            raise SkipTest, "no BLAST installed"
        
        longerFile = testutil.datafile('sp_all_hbb')

        sp_all_hbb = seqdb.SequenceFileDB(longerFile)
        blastmap = blast.BlastMapping(self.prot, verbose=False)
        al = cnestedlist.NLMSA('blasthits', 'memory', pairwiseMode=True,
                               bidirectional=False)
        blastmap(None, al, queryDB=sp_all_hbb) # all vs all
        al.build() # construct the alignment indexes

    def test_maskEnd(self):
        """
        This tests against a minor bug in cnestedlist where maskEnd
        is used to clip the end to the mask region.
        """
        if not testutil.blast_enabled():
            raise SkipTest, "no BLAST installed"
        
        db = seqdb.SequenceFileDB('data/gapping.fa')
        blastmap = blast.BlastMapping(db)
        ungapped = db['ungapped']
        gapped = db['gapped']
        results = blastmap[gapped]
        
        results[ungapped]

    def test_no_bidirectional(self):
        if not testutil.blast_enabled():
            raise SkipTest, "no BLAST installed"
        
        db = seqdb.SequenceFileDB('data/gapping.fa')
        gapped = db['gapped']
        ungapped = db['ungapped']
        
        blastmap = blast.BlastMapping(db)
        al = blastmap(queryDB=db)
        slice = al[gapped]

        found_once = False
        for src, dest, edge in al[gapped].edges():
            if src == gapped[0:40] and dest == ungapped[0:40]:
                assert not found_once, \
                       "BLAST results should not be bidirectional"
                found_once = True

        assert found_once, "should have found this match exactly once!"

class Blastx_Test(BlastBase):
    def test_blastx(self):
        "Testing blastx"
        if not testutil.blast_enabled():
            raise SkipTest, "no BLAST installed"
        
        blastmap = blast.BlastxMapping(self.prot, verbose=False)
        
        correct = [(146, 146, 438, 0.979), (146, 146, 438, 0.911),
                   (146, 146, 438, 0.747), (146, 146, 438, 0.664),
                   (146, 146, 438, 0.623), (146, 146, 438, 0.596),
                   (145, 145, 435, 0.510), (143, 143, 429, 0.531),
                   (146, 146, 438, 0.473), (146, 146, 438, 0.473),
                   (146, 146, 438, 0.486), (144, 144, 432, 0.451),
                   (145, 145, 435, 0.455), (144, 144, 432, 0.451),
                   (146, 146, 438, 0.466), (146, 146, 438, 0.459),
                   (52, 52, 156, 0.442), (90, 90, 270, 0.322),
                   (23, 23, 69, 0.435), (120, 120, 360, 0.283),
                   (23, 23, 69, 0.435), (120, 120, 360, 0.258),
                   (23, 23, 69, 0.435), (120, 120, 360, 0.275),
                   (23, 23, 69, 0.435), (120, 120, 360, 0.267)]
        
        results = blastmap[self.dna['gi|171854975|dbj|AB364477.1|']]
        check_results(results, correct,
                      lambda t:(len(t[0]), len(t[1]), len(t[0].sequence),
                                t[2].pIdentity()))

    def test_blastx_no_blastp(self):
        blastmap = blast.BlastxMapping(self.prot, verbose=False)

        try:
            results = blastmap[self.prot['HBB1_MOUSE']]
            raise AssertionError('failed to trap blastp in BlastxMapping')
        except ValueError:
            pass


class Tblastn_Test(BlastBase):
    def test_tblastn(self):
        "Blastn test"
        if not testutil.blast_enabled():
            raise SkipTest, "no BLAST installed"
        
        blastmap = blast.BlastMapping(self.dna, verbose=False)
        result = blastmap[self.prot['HBB1_XENLA']]
        src, dest, edge = iter(result.edges()).next()
        
        self.assertEqual(str(src),
            'LTAHDRQLINSTWGKLCAKTIGQEALGRLLWTYPWTQRYFSSFGNLNSADAVFHNEAVAAHGEK'
            'VVTSIGEAIKHMDDIKGYYAQLSKYHSETLHVDPLNFKRFGGCLSIALARHFHEEYTPELHAAY'
            'EHLFDAIADALGKGYH')
        self.assertEqual(str(dest),
            'LTDAEKAAVSGLWGKVNSDEVGGEALGRLLVVYPWTQRYFDSFGDLSSASAIMGNAKVKAHGKK'
            'VITAFNEGLNHLDSLKGTFASLSELHCDKLHVDPENFRLLGNMIVIVLGHHLGKDFTPAAQAAF'
            'QKVMAGVATALAHKYH')
        self.assertEqual(str(dest.sequence),
            'CTGACTGATGCTGAGAAGGCTGCTGTCTCTGGCCTGTGGGGAAAGGTGAACTCCGATGAAGTTG'
            'GTGGTGAGGCCCTGGGCAGGCTGCTGGTTGTCTACCCTTGGACCCAGAGGTACTTTGATAGCTT'
            'TGGAGACCTATCCTCTGCCTCTGCTATCATGGGTAATGCCAAAGTGAAGGCCCATGGCAAGAAA'
            'GTGATAACTGCCTTTAACGAGGGCCTGAATCACTTGGACAGCCTCAAGGGCACCTTTGCCAGCC'
            'TCAGTGAGCTCCACTGTGACAAGCTCCATGTGGATCCTGAGAACTTCAGGCTCCTGGGCAATAT'
            'GATCGTGATTGTGCTGGGCCACCACCTGGGCAAGGATTTCACCCCCGCTGCACAGGCTGCCTTC'
            'CAGAAGGTGATGGCTGGAGTGGCCACTGCCCTGGCTCACAAGTACCAC')
        
        self.assertAlmostEqual(edge.pIdentity(), 0.451, 3)

    def test_tblastn_no_blastx(self):
        blastmap = blast.BlastMapping(self.prot)
        try:
            results = blastmap[self.dna['gi|171854975|dbj|AB364477.1|']]
            raise AssertionError('failed to trap blastx in BlastMapping')
        except ValueError:
            pass

    def test_megablast(self):
        '''test megablast'''
        if not testutil.blast_enabled():
            raise SkipTest, "no BLAST installed"
        
        blastmap = blast.MegablastMapping(self.dna, verbose=False)
        # must use copy of sequence to get "self matches" from NLMSA...
        query = seqdb.Sequence(str(self.dna['gi|171854975|dbj|AB364477.1|']),
                               'foo')
        try:
            result = blastmap[query]
        except OSError: # silently ignore missing RepeatMasker, megablast
            return
        found = [(len(t[0]), len(t[1])) for t in result.edges()]
        assert found == [(444, 444)]

    def test_bad_subject(self):
        "Test bad subjects"

        correctCoords = ((12, 63, 99508, 99661),
                         (65, 96, 99661, 99754),
                         (96, 108, 99778, 99814),
                         (108, 181, 99826, 100045))
        
        fp = file(testutil.datafile('bad_tblastn.txt'))
        try:
            p = parse_blast.BlastHitParser()
            it = iter(correctCoords)
            for ival in p.parse_file(fp):
                if not isinstance(ival, (CoordsGroupStart, CoordsGroupEnd)):
                    assert (ival.src_start,ival.src_end,
                            ival.dest_start,ival.dest_end) \
                        == it.next()
        finally:
            fp.close()

class BlastParsers_Test(BlastBase):
    def test_blastp_parser(self):
        "Testing blastp parser"
        blastp_output = open(testutil.datafile('blastp_output.txt'), 'r')

        seq_dict = { 'HBB1_XENLA' : self.prot['HBB1_XENLA'] }
        prot_index = blast.BlastIDIndex(self.prot)        
        try:
            alignment = blast.read_interval_alignment(blastp_output, seq_dict,
                                                      prot_index)
            results = alignment[self.prot['HBB1_XENLA']]
        finally:
            blastp_output.close()

        check_results([results], blastp_correct_parser_results,
                      lambda t:(t[0].id, t[1].id, t[2].pIdentity()))

    def test_multiblast_parser(self):
        "Testing multiblast parser"
        multiblast_output = open(testutil.datafile('multiblast_output.txt'),
                                 'r')
        
        try:
            al = cnestedlist.NLMSA('blasthits', 'memory', pairwiseMode=True,
                                   bidirectional=False)
            al = blast.read_interval_alignment(multiblast_output, self.prot,
                                               blast.BlastIDIndex(self.prot),
                                               al)
        finally:
            multiblast_output.close()
        al.build()
        results = [al[seq] for seq in self.prot.values()]

        check_results(results, correct_multiblast_parser_results,
                      lambda t:(t[0].id, t[1].id, t[2].pIdentity()))

    def test_multiblast_parser_long(self):
        "Testing multiblast parser with long input"
        longerFile = testutil.datafile('sp_all_hbb')
        sp_all_hbb = seqdb.SequenceFileDB(longerFile)

        filename = testutil.datafile('multiblast_long_output.txt')
        multiblast_output = open(filename, 'r')
        try:
            al = cnestedlist.NLMSA('blasthits', 'memory', pairwiseMode=True,
                                   bidirectional=False)
            al = blast.read_interval_alignment(multiblast_output, sp_all_hbb,
                                               self.prot, al)
        finally:
            multiblast_output.close()
        al.build()

        results = []
        for seq in sp_all_hbb.values():
            try:
                results.append(al[seq])
            except KeyError:
                pass
        correctfile = file(testutil.datafile('multiblast_long_correct.txt'),
                           'r')
        try:
            correct = []
            for line in correctfile:
                t = line.split()
                correct.append((t[0], t[1], float(t[2])))
        finally:
            correctfile.close()
        check_results(results, correct,
                      lambda t:(t[0].id, t[1].id, t[2].pIdentity()))

    def test_blastx_parser(self):
        "Testing blastx parser"
        blastx_output = open(testutil.datafile('blastx_output.txt'), 'r')
        seq_dict =  { 'gi|171854975|dbj|AB364477.1|' :
                      self.dna['gi|171854975|dbj|AB364477.1|'] }
        try:
            results = blast.blastx_results(blastx_output,
                                           seq_dict,
                                           blast.BlastIDIndex(self.prot))
        finally:
            blastx_output.close()
        correct = [(146, 146, 438, 0.979), (146, 146, 438, 0.911),
                   (146, 146, 438, 0.747), (146, 146, 438, 0.664),
                   (146, 146, 438, 0.623), (146, 146, 438, 0.596),
                   (145, 145, 435, 0.510), (143, 143, 429, 0.531),
                   (146, 146, 438, 0.473), (146, 146, 438, 0.473),
                   (146, 146, 438, 0.486), (144, 144, 432, 0.451),
                   (145, 145, 435, 0.455), (144, 144, 432, 0.451),
                   (146, 146, 438, 0.466), (146, 146, 438, 0.459),
                   (52, 52, 156, 0.442), (90, 90, 270, 0.322),
                   (23, 23, 69, 0.435), (120, 120, 360, 0.283),
                   (23, 23, 69, 0.435), (120, 120, 360, 0.258),
                   (23, 23, 69, 0.435), (120, 120, 360, 0.275),
                   (23, 23, 69, 0.435), (120, 120, 360, 0.267)]

        check_results(results, correct,
                      lambda t:(len(t[0]), len(t[1]), len(t[0].sequence),
                                t[2].pIdentity()))

    def test_tblastn_parser(self):
        "Testing tblastn parser"
        tblastn_output = open(testutil.datafile('tblastn_output.txt'), 'r')
        seq_dict = { 'HBB1_XENLA' : self.prot['HBB1_XENLA'] }
        dna_id = blast.BlastIDIndex(self.dna)
        try:
            al = blast.read_interval_alignment(tblastn_output,
                                                   seq_dict,
                                                   dna_id,
                                                   
                                                   groupIntervals=blast.generate_tblastn_ivals
                                                   )
            result = al[self.prot['HBB1_XENLA']]
        finally:
            tblastn_output.close()
        src, dest, edge = iter(result.edges()).next()
        
        self.assertEqual(str(src),
            'LTAHDRQLINSTWGKLCAKTIGQEALGRLLWTYPWTQRYFSSFGNLNSADAVFHNEAVAAHGEK'
            'VVTSIGEAIKHMDDIKGYYAQLSKYHSETLHVDPLNFKRFGGCLSIALARHFHEEYTPELHAAY'
            'EHLFDAIADALGKGYH')
        self.assertEqual(str(dest),
            'LTDAEKAAVSGLWGKVNSDEVGGEALGRLLVVYPWTQRYFDSFGDLSSASAIMGNAKVKAHGKK'
            'VITAFNEGLNHLDSLKGTFASLSELHCDKLHVDPENFRLLGNMIVIVLGHHLGKDFTPAAQAAF'
            'QKVMAGVATALAHKYH')
        self.assertEqual(str(dest.sequence),
            'CTGACTGATGCTGAGAAGGCTGCTGTCTCTGGCCTGTGGGGAAAGGTGAACTCCGATGAAGTTG'
            'GTGGTGAGGCCCTGGGCAGGCTGCTGGTTGTCTACCCTTGGACCCAGAGGTACTTTGATAGCTT'
            'TGGAGACCTATCCTCTGCCTCTGCTATCATGGGTAATGCCAAAGTGAAGGCCCATGGCAAGAAA'
            'GTGATAACTGCCTTTAACGAGGGCCTGAATCACTTGGACAGCCTCAAGGGCACCTTTGCCAGCC'
            'TCAGTGAGCTCCACTGTGACAAGCTCCATGTGGATCCTGAGAACTTCAGGCTCCTGGGCAATAT'
            'GATCGTGATTGTGCTGGGCCACCACCTGGGCAAGGATTTCACCCCCGCTGCACAGGCTGCCTTC'
            'CAGAAGGTGATGGCTGGAGTGGCCACTGCCCTGGCTCACAAGTACCAC')
        
        self.assertAlmostEqual(edge.pIdentity(), 0.451, 3)


# not used currently
def all_vs_all_blast_save():
    """
    Creates the blast files used during testing. 
    Must be called before running the tests
    """

    tempdir = testutil.TempDir('blast-test')
    testutil.change_pygrdatapath(tempdir.path)

    sp_hbb1 = testutil.datafile('sp_hbb1')
    all_vs_all = testutil.tempdatafile('all_vs_all')

    sp = seqdb.BlastDB(sp_hbb1)
    msa = cnestedlist.NLMSA(all_vs_all ,mode='w', pairwiseMode=True, bidirectional=False)
    
    # get strong homologs, save alignment in msa for every sequence
    reader = islice(sp.iteritems(), None)
    for id, s in reader:
        sp.blast(s, msa, expmax=1e-10, verbose=False) 

    # done constructing the alignment, so build the alignment db indexes
    msa.build(saveSeqDict=True) 

    db = msa.seqDict.dicts.keys()[0]
    working, result = {}, {}
    for k in db.values():
        edges = msa[k].edges(minAlignSize=12, pIdentityMin=0.5)
        for t in edges:
            assert len(t[0]) >= 12
        tmpdict = dict(map(lambda x:(x, None), [(str(t[0]), str(t[1]), t[2].pIdentity(trapOverflow=False)) for t in edges]))
        result[repr(k)] = tmpdict.keys()
        result[repr(k)].sort()
    
    # save it into worldbase
    data = testutil.TestData()
    data.__doc__ = 'sp_allvall'
    data.result = result
    worldbase.Bio.Blast = data
    worldbase.commit()

    #return msa

###

blastp_correct_results = \
                       [('HBB1_XENLA', 'MYG_ELEMA', 0.38095238095238093),
                   ('HBB1_XENLA', 'MYG_GALCR', 0.39130434782608697),
                   ('HBB1_XENLA', 'MYG_ERIEU', 0.39130434782608697),
                   ('HBB1_XENLA', 'MYG_DIDMA', 0.39130434782608697),
                   ('HBB1_XENLA', 'MYG_ESCGI', 0.375),
                   ('HBB1_XENLA', 'HBB1_TORMA', 0.38636363636363635),
                   ('HBB1_XENLA', 'HBB1_TORMA', 0.35714285714285715),
                   ('HBB1_XENLA', 'MYG_GALCR', 0.30434782608695654),
                   ('HBB1_XENLA', 'MYG_DIDMA', 0.30434782608695654),
                   ('HBB1_XENLA', 'MYG_ESCGI', 0.2608695652173913),
                   ('HBB1_XENLA', 'MYG_ELEMA', 0.22535211267605634),
                   ('HBB1_XENLA', 'MYG_ERIEU', 0.30985915492957744),
                   ('HBB1_XENLA', 'MYG_GALCR', 0.33333333333333331),
                   ('HBB1_XENLA', 'MYG_ERIEU', 0.29999999999999999),
                   ('HBB1_XENLA', 'MYG_DIDMA', 0.33333333333333331),
                   ('HBB1_XENLA', 'MYG_ESCGI', 0.33333333333333331),
                   ('HBB1_XENLA', 'MYG_ELEMA', 0.33333333333333331),
                   ('HBB1_XENLA', 'MYG_ESCGI', 0.21052631578947367),
                   ('HBB1_XENLA', 'HBB1_ANAMI', 0.45323741007194246),
                   ('HBB1_XENLA', 'HBB1_ONCMY', 0.39436619718309857),
                   ('HBB1_XENLA', 'HBB1_XENBO', 0.96551724137931039),
                   ('HBB1_XENLA', 'HBB1_XENTR', 0.75),
                   ('HBB1_XENLA', 'HBB1_IGUIG', 0.48951048951048953),
                   ('HBB1_XENLA', 'HBB1_VAREX', 0.5174825174825175),
                   ('HBB1_XENLA', 'HBB1_TRICR', 0.49650349650349651),
                   ('HBB1_XENLA', 'HBB1_SPHPU', 0.4825174825174825),
                   ('HBB1_XENLA', 'HBB1_RAT', 0.45833333333333331),
                   ('HBB1_XENLA', 'HBB1_TAPTE', 0.47222222222222221),
                   ('HBB1_XENLA', 'HBB1_MOUSE', 0.44444444444444442),
                   ('HBB1_XENLA', 'HBB1_PAGBO', 0.44055944055944057),
                   ('HBB1_XENLA', 'HBB0_PAGBO', 0.44055944055944057),
                   ('HBB1_XENLA', 'HBB1_CYGMA', 0.46715328467153283),
                   ('HBB1_XENLA', 'HBB1_UROHA', 0.3776223776223776),
                   ('HBB1_XENLA', 'HBB1_TORMA', 0.33333333333333331)]

blastp_correct_results_big = \
                           [('HBB0_PAGBO', 'MYG_ELEMA', 0.2857142857142857),
                   ('HBB0_PAGBO', 'MYG_GALCR', 0.30434782608695654),
                   ('HBB0_PAGBO', 'MYG_DIDMA', 0.2608695652173913),
                   ('HBB0_PAGBO', 'MYG_ERIEU', 0.2608695652173913),
                   ('HBB0_PAGBO', 'MYG_ESCGI', 0.33333333333333331),
                   ('HBB0_PAGBO', 'HBB1_TORMA', 0.34615384615384615),
                   ('HBB0_PAGBO', 'HBB1_ANAMI', 0.66896551724137931),
                   ('HBB0_PAGBO', 'HBB1_ONCMY', 0.55172413793103448),
                   ('HBB0_PAGBO', 'MYG_GALCR', 0.23529411764705882),
                   ('HBB0_PAGBO', 'MYG_ESCGI', 0.23728813559322035),
                   ('HBB0_PAGBO', 'MYG_DIDMA', 0.21848739495798319),
                   ('HBB0_PAGBO', 'MYG_ERIEU', 0.21008403361344538),
                   ('HBB0_PAGBO', 'MYG_ELEMA', 0.19834710743801653),
                   ('HBB0_PAGBO', 'HBB1_PAGBO', 0.69178082191780821),
                   ('HBB0_PAGBO', 'HBB1_CYGMA', 0.68493150684931503),
                   ('HBB0_PAGBO', 'HBB1_TAPTE', 0.4863013698630137),
                   ('HBB0_PAGBO', 'HBB1_VAREX', 0.49315068493150682),
                   ('HBB0_PAGBO', 'HBB1_IGUIG', 0.4863013698630137),
                   ('HBB0_PAGBO', 'HBB1_RAT', 0.4589041095890411),
                   ('HBB0_PAGBO', 'HBB1_MOUSE', 0.45205479452054792),
                   ('HBB0_PAGBO', 'HBB1_SPHPU', 0.4589041095890411),
                   ('HBB0_PAGBO', 'HBB1_XENTR', 0.4726027397260274),
                   ('HBB0_PAGBO', 'HBB1_TRICR', 0.4375),
                   ('HBB0_PAGBO', 'HBB1_XENLA', 0.44055944055944057),
                   ('HBB0_PAGBO', 'HBB1_XENBO', 0.43356643356643354),
                   ('HBB0_PAGBO', 'HBB1_UROHA', 0.4041095890410959),
                   ('HBB0_PAGBO', 'HBB1_TORMA', 0.31111111111111112),
                   ('HBB1_ANAMI', 'HBB1_TORMA', 0.36538461538461536),
                   ('HBB1_ANAMI', 'HBB0_PAGBO', 0.66896551724137931),
                   ('HBB1_ANAMI', 'HBB1_PAGBO', 0.75862068965517238),
                   ('HBB1_ANAMI', 'HBB1_CYGMA', 0.75862068965517238),
                   ('HBB1_ANAMI', 'HBB1_ONCMY', 0.59310344827586203),
                   ('HBB1_ANAMI', 'HBB1_TAPTE', 0.48965517241379308),
                   ('HBB1_ANAMI', 'HBB1_VAREX', 0.48275862068965519),
                   ('HBB1_ANAMI', 'HBB1_IGUIG', 0.47586206896551725),
                   ('HBB1_ANAMI', 'HBB1_RAT', 0.48965517241379308),
                   ('HBB1_ANAMI', 'HBB1_MOUSE', 0.45517241379310347),
                   ('HBB1_ANAMI', 'HBB1_SPHPU', 0.46206896551724136),
                   ('HBB1_ANAMI', 'HBB1_XENTR', 0.4689655172413793),
                   ('HBB1_ANAMI', 'HBB1_TRICR', 0.41258741258741261),
                   ('HBB1_ANAMI', 'HBB1_XENLA', 0.45323741007194246),
                   ('HBB1_ANAMI', 'HBB1_XENBO', 0.4460431654676259),
                   ('HBB1_ANAMI', 'HBB1_UROHA', 0.38620689655172413),
                   ('HBB1_ANAMI', 'HBB1_TORMA', 0.29213483146067415),
                   ('HBB1_CYGMA', 'MYG_ESCGI', 0.5),
                   ('HBB1_CYGMA', 'MYG_ESCGI', 0.40000000000000002),
                   ('HBB1_CYGMA', 'HBB1_TORMA', 0.36538461538461536),
                   ('HBB1_CYGMA', 'HBB1_ANAMI', 0.75862068965517238),
                   ('HBB1_CYGMA', 'HBB1_ONCMY', 0.53103448275862064),
                   ('HBB1_CYGMA', 'MYG_ESCGI', 0.24590163934426229),
                   ('HBB1_CYGMA', 'HBB0_PAGBO', 0.68493150684931503),
                   ('HBB1_CYGMA', 'HBB1_PAGBO', 0.86986301369863017),
                   ('HBB1_CYGMA', 'HBB1_TAPTE', 0.4726027397260274),
                   ('HBB1_CYGMA', 'HBB1_VAREX', 0.4863013698630137),
                   ('HBB1_CYGMA', 'HBB1_IGUIG', 0.5),
                   ('HBB1_CYGMA', 'HBB1_RAT', 0.50684931506849318),
                   ('HBB1_CYGMA', 'HBB1_MOUSE', 0.47945205479452052),
                   ('HBB1_CYGMA', 'HBB1_SPHPU', 0.47945205479452052),
                   ('HBB1_CYGMA', 'HBB1_XENTR', 0.47945205479452052),
                   ('HBB1_CYGMA', 'HBB1_TRICR', 0.45588235294117646),
                   ('HBB1_CYGMA', 'HBB1_XENLA', 0.46715328467153283),
                   ('HBB1_CYGMA', 'HBB1_XENBO', 0.45985401459854014),
                   ('HBB1_CYGMA', 'HBB1_UROHA', 0.36986301369863012),
                   ('HBB1_CYGMA', 'HBB1_TORMA', 0.33333333333333331),
                   ('HBB1_IGUIG', 'MYG_GALCR', 0.5),
                   ('HBB1_IGUIG', 'MYG_ESCGI', 0.41666666666666669),
                   ('HBB1_IGUIG', 'MYG_DIDMA', 0.5),
                   ('HBB1_IGUIG', 'MYG_ERIEU', 0.58333333333333337),
                   ('HBB1_IGUIG', 'HBB1_TORMA', 0.36538461538461536),
                   ('HBB1_IGUIG', 'MYG_GALCR', 0.29870129870129869),
                   ('HBB1_IGUIG', 'MYG_ESCGI', 0.29870129870129869),
                   ('HBB1_IGUIG', 'MYG_ERIEU', 0.2857142857142857),
                   ('HBB1_IGUIG', 'MYG_GALCR', 0.42857142857142855),
                   ('HBB1_IGUIG', 'MYG_ESCGI', 0.2857142857142857),
                   ('HBB1_IGUIG', 'MYG_ERIEU', 0.42857142857142855),
                   ('HBB1_IGUIG', 'HBB1_ANAMI', 0.47586206896551725),
                   ('HBB1_IGUIG', 'HBB1_ONCMY', 0.51034482758620692),
                   ('HBB1_IGUIG', 'MYG_GALCR', 0.19047619047619047),
                   ('HBB1_IGUIG', 'MYG_ESCGI', 0.21428571428571427),
                   ('HBB1_IGUIG', 'MYG_DIDMA', 0.23622047244094488),
                   ('HBB1_IGUIG', 'MYG_ERIEU', 0.19047619047619047),
                   ('HBB1_IGUIG', 'HBB0_PAGBO', 0.4863013698630137),
                   ('HBB1_IGUIG', 'HBB1_PAGBO', 0.4863013698630137),
                   ('HBB1_IGUIG', 'HBB1_CYGMA', 0.5),
                   ('HBB1_IGUIG', 'HBB1_TAPTE', 0.64383561643835618),
                   ('HBB1_IGUIG', 'HBB1_VAREX', 0.77397260273972601),
                   ('HBB1_IGUIG', 'HBB1_RAT', 0.61643835616438358),
                   ('HBB1_IGUIG', 'HBB1_MOUSE', 0.63013698630136983),
                   ('HBB1_IGUIG', 'HBB1_SPHPU', 0.71232876712328763),
                   ('HBB1_IGUIG', 'HBB1_XENTR', 0.49315068493150682),
                   ('HBB1_IGUIG', 'HBB1_TRICR', 0.47916666666666669),
                   ('HBB1_IGUIG', 'HBB1_XENLA', 0.48951048951048953),
                   ('HBB1_IGUIG', 'HBB1_XENBO', 0.4825174825174825),
                   ('HBB1_IGUIG', 'HBB1_UROHA', 0.64383561643835618),
                   ('HBB1_IGUIG', 'HBB1_TORMA', 0.37777777777777777),
                   ('HBB1_MOUSE', 'MYG_ELEMA', 0.45454545454545453),
                   ('HBB1_MOUSE', 'MYG_GALCR', 0.43478260869565216),
                   ('HBB1_MOUSE', 'MYG_ESCGI', 0.43478260869565216),
                   ('HBB1_MOUSE', 'MYG_DIDMA', 0.43478260869565216),
                   ('HBB1_MOUSE', 'MYG_ERIEU', 0.43478260869565216),
                   ('HBB1_MOUSE', 'MYG_ELEMA', 0.40000000000000002),
                   ('HBB1_MOUSE', 'HBB1_TORMA', 0.44230769230769229),
                   ('HBB1_MOUSE', 'HBB1_ANAMI', 0.45517241379310347),
                   ('HBB1_MOUSE', 'HBB1_ONCMY', 0.50344827586206897),
                   ('HBB1_MOUSE', 'MYG_GALCR', 0.25833333333333336),
                   ('HBB1_MOUSE', 'MYG_ESCGI', 0.26666666666666666),
                   ('HBB1_MOUSE', 'MYG_DIDMA', 0.27500000000000002),
                   ('HBB1_MOUSE', 'MYG_ERIEU', 0.28333333333333333),
                   ('HBB1_MOUSE', 'MYG_ELEMA', 0.2413793103448276),
                   ('HBB1_MOUSE', 'HBB0_PAGBO', 0.45205479452054792),
                   ('HBB1_MOUSE', 'HBB1_PAGBO', 0.4726027397260274),
                   ('HBB1_MOUSE', 'HBB1_CYGMA', 0.47945205479452052),
                   ('HBB1_MOUSE', 'HBB1_TAPTE', 0.76027397260273977),
                   ('HBB1_MOUSE', 'HBB1_VAREX', 0.6095890410958904),
                   ('HBB1_MOUSE', 'HBB1_IGUIG', 0.63013698630136983),
                   ('HBB1_MOUSE', 'HBB1_RAT', 0.9178082191780822),
                   ('HBB1_MOUSE', 'HBB1_SPHPU', 0.65753424657534243),
                   ('HBB1_MOUSE', 'HBB1_XENTR', 0.4589041095890411),
                   ('HBB1_MOUSE', 'HBB1_TRICR', 0.52447552447552448),
                   ('HBB1_MOUSE', 'HBB1_XENLA', 0.44444444444444442),
                   ('HBB1_MOUSE', 'HBB1_XENBO', 0.44444444444444442),
                   ('HBB1_MOUSE', 'HBB1_UROHA', 0.47945205479452052),
                   ('HBB1_MOUSE', 'HBB1_TORMA', 0.32222222222222224),
                   ('HBB1_ONCMY', 'MYG_DIDMA', 0.3888888888888889),
                   ('HBB1_ONCMY', 'MYG_ERIEU', 0.44444444444444442),
                   ('HBB1_ONCMY', 'MYG_GALCR', 0.38095238095238093),
                   ('HBB1_ONCMY', 'MYG_ESCGI', 0.38095238095238093),
                   ('HBB1_ONCMY', 'HBB1_TORMA', 0.44230769230769229),
                   ('HBB1_ONCMY', 'HBB0_PAGBO', 0.55172413793103448),
                   ('HBB1_ONCMY', 'HBB1_PAGBO', 0.56551724137931036),
                   ('HBB1_ONCMY', 'HBB1_CYGMA', 0.53103448275862064),
                   ('HBB1_ONCMY', 'HBB1_ANAMI', 0.59310344827586203),
                   ('HBB1_ONCMY', 'HBB1_TAPTE', 0.50344827586206897),
                   ('HBB1_ONCMY', 'HBB1_VAREX', 0.48965517241379308),
                   ('HBB1_ONCMY', 'HBB1_IGUIG', 0.51034482758620692),
                   ('HBB1_ONCMY', 'HBB1_RAT', 0.50344827586206897),
                   ('HBB1_ONCMY', 'HBB1_MOUSE', 0.50344827586206897),
                   ('HBB1_ONCMY', 'HBB1_SPHPU', 0.46206896551724136),
                   ('HBB1_ONCMY', 'HBB1_XENTR', 0.39310344827586208),
                   ('HBB1_ONCMY', 'HBB1_TRICR', 0.41258741258741261),
                   ('HBB1_ONCMY', 'HBB1_XENLA', 0.39436619718309857),
                   ('HBB1_ONCMY', 'HBB1_XENBO', 0.40140845070422537),
                   ('HBB1_ONCMY', 'HBB1_UROHA', 0.44827586206896552),
                   ('HBB1_ONCMY', 'HBB1_TORMA', 0.29213483146067415),
                   ('HBB1_ONCMY', 'MYG_GALCR', 0.2231404958677686),
                   ('HBB1_ONCMY', 'MYG_ESCGI', 0.23140495867768596),
                   ('HBB1_ONCMY', 'MYG_DIDMA', 0.24193548387096775),
                   ('HBB1_ONCMY', 'MYG_ERIEU', 0.20967741935483872),
                   ('HBB1_PAGBO', 'HBB1_TORMA', 0.40384615384615385),
                   ('HBB1_PAGBO', 'HBB1_ANAMI', 0.75862068965517238),
                   ('HBB1_PAGBO', 'HBB1_ONCMY', 0.56551724137931036),
                   ('HBB1_PAGBO', 'HBB0_PAGBO', 0.69178082191780821),
                   ('HBB1_PAGBO', 'HBB1_CYGMA', 0.86986301369863017),
                   ('HBB1_PAGBO', 'HBB1_TAPTE', 0.46575342465753422),
                   ('HBB1_PAGBO', 'HBB1_VAREX', 0.4726027397260274),
                   ('HBB1_PAGBO', 'HBB1_IGUIG', 0.4863013698630137),
                   ('HBB1_PAGBO', 'HBB1_RAT', 0.4863013698630137),
                   ('HBB1_PAGBO', 'HBB1_MOUSE', 0.4726027397260274),
                   ('HBB1_PAGBO', 'HBB1_SPHPU', 0.4726027397260274),
                   ('HBB1_PAGBO', 'HBB1_XENTR', 0.47945205479452052),
                   ('HBB1_PAGBO', 'HBB1_TRICR', 0.4375),
                   ('HBB1_PAGBO', 'HBB1_XENLA', 0.44055944055944057),
                   ('HBB1_PAGBO', 'HBB1_XENBO', 0.43356643356643354),
                   ('HBB1_PAGBO', 'HBB1_UROHA', 0.35616438356164382),
                   ('HBB1_PAGBO', 'HBB1_TORMA', 0.33333333333333331),
                   ('HBB1_RAT', 'MYG_DIDMA', 0.47368421052631576),
                   ('HBB1_RAT', 'MYG_ERIEU', 0.47368421052631576),
                   ('HBB1_RAT', 'MYG_ELEMA', 0.45454545454545453),
                   ('HBB1_RAT', 'MYG_GALCR', 0.43478260869565216),
                   ('HBB1_RAT', 'MYG_ESCGI', 0.43478260869565216),
                   ('HBB1_RAT', 'MYG_ELEMA', 0.5),
                   ('HBB1_RAT', 'HBB1_TORMA', 0.42307692307692307),
                   ('HBB1_RAT', 'HBB1_ANAMI', 0.48965517241379308),
                   ('HBB1_RAT', 'HBB1_ONCMY', 0.50344827586206897),
                   ('HBB1_RAT', 'MYG_GALCR', 0.25),
                   ('HBB1_RAT', 'MYG_ESCGI', 0.25833333333333336),
                   ('HBB1_RAT', 'MYG_DIDMA', 0.27419354838709675),
                   ('HBB1_RAT', 'MYG_ERIEU', 0.27419354838709675),
                   ('HBB1_RAT', 'MYG_ELEMA', 0.24786324786324787),
                   ('HBB1_RAT', 'HBB0_PAGBO', 0.4589041095890411),
                   ('HBB1_RAT', 'HBB1_PAGBO', 0.4863013698630137),
                   ('HBB1_RAT', 'HBB1_CYGMA', 0.50684931506849318),
                   ('HBB1_RAT', 'HBB1_TAPTE', 0.76712328767123283),
                   ('HBB1_RAT', 'HBB1_VAREX', 0.62328767123287676),
                   ('HBB1_RAT', 'HBB1_IGUIG', 0.61643835616438358),
                   ('HBB1_RAT', 'HBB1_MOUSE', 0.9178082191780822),
                   ('HBB1_RAT', 'HBB1_SPHPU', 0.66438356164383561),
                   ('HBB1_RAT', 'HBB1_XENTR', 0.45205479452054792),
                   ('HBB1_RAT', 'HBB1_TRICR', 0.53146853146853146),
                   ('HBB1_RAT', 'HBB1_XENLA', 0.45833333333333331),
                   ('HBB1_RAT', 'HBB1_XENBO', 0.45833333333333331),
                   ('HBB1_RAT', 'HBB1_UROHA', 0.5),
                   ('HBB1_RAT', 'HBB1_TORMA', 0.33333333333333331),
                   ('HBB1_SPHPU', 'HBB1_TORMA', 0.40384615384615385),
                   ('HBB1_SPHPU', 'HBB1_ANAMI', 0.46206896551724136),
                   ('HBB1_SPHPU', 'HBB1_ONCMY', 0.46206896551724136),
                   ('HBB1_SPHPU', 'HBB0_PAGBO', 0.4589041095890411),
                   ('HBB1_SPHPU', 'HBB1_PAGBO', 0.4726027397260274),
                   ('HBB1_SPHPU', 'HBB1_CYGMA', 0.47945205479452052),
                   ('HBB1_SPHPU', 'HBB1_TAPTE', 0.63698630136986301),
                   ('HBB1_SPHPU', 'HBB1_VAREX', 0.69178082191780821),
                   ('HBB1_SPHPU', 'HBB1_IGUIG', 0.71232876712328763),
                   ('HBB1_SPHPU', 'HBB1_RAT', 0.66438356164383561),
                   ('HBB1_SPHPU', 'HBB1_MOUSE', 0.65753424657534243),
                   ('HBB1_SPHPU', 'HBB1_XENTR', 0.4726027397260274),
                   ('HBB1_SPHPU', 'HBB1_TRICR', 0.47916666666666669),
                   ('HBB1_SPHPU', 'HBB1_XENLA', 0.4825174825174825),
                   ('HBB1_SPHPU', 'HBB1_XENBO', 0.48951048951048953),
                   ('HBB1_SPHPU', 'HBB1_UROHA', 0.54109589041095896),
                   ('HBB1_SPHPU', 'HBB1_TORMA', 0.3888888888888889),
                   ('HBB1_TAPTE', 'MYG_GALCR', 0.39130434782608697),
                   ('HBB1_TAPTE', 'MYG_ESCGI', 0.39130434782608697),
                   ('HBB1_TAPTE', 'MYG_DIDMA', 0.39130434782608697),
                   ('HBB1_TAPTE', 'MYG_ERIEU', 0.39130434782608697),
                   ('HBB1_TAPTE', 'HBB1_TORMA', 0.38461538461538464),
                   ('HBB1_TAPTE', 'MYG_ESCGI', 0.36170212765957449),
                   ('HBB1_TAPTE', 'MYG_ESCGI', 0.5),
                   ('HBB1_TAPTE', 'MYG_ESCGI', 0.5714285714285714),
                   ('HBB1_TAPTE', 'HBB1_ANAMI', 0.48965517241379308),
                   ('HBB1_TAPTE', 'HBB1_ONCMY', 0.50344827586206897),
                   ('HBB1_TAPTE', 'MYG_GALCR', 0.25),
                   ('HBB1_TAPTE', 'MYG_ESCGI', 0.22033898305084745),
                   ('HBB1_TAPTE', 'MYG_DIDMA', 0.24166666666666667),
                   ('HBB1_TAPTE', 'MYG_ERIEU', 0.25),
                   ('HBB1_TAPTE', 'HBB0_PAGBO', 0.4863013698630137),
                   ('HBB1_TAPTE', 'HBB1_PAGBO', 0.46575342465753422),
                   ('HBB1_TAPTE', 'HBB1_CYGMA', 0.4726027397260274),
                   ('HBB1_TAPTE', 'HBB1_VAREX', 0.62328767123287676),
                   ('HBB1_TAPTE', 'HBB1_IGUIG', 0.64383561643835618),
                   ('HBB1_TAPTE', 'HBB1_RAT', 0.76712328767123283),
                   ('HBB1_TAPTE', 'HBB1_MOUSE', 0.76027397260273977),
                   ('HBB1_TAPTE', 'HBB1_SPHPU', 0.63698630136986301),
                   ('HBB1_TAPTE', 'HBB1_XENTR', 0.45205479452054792),
                   ('HBB1_TAPTE', 'HBB1_TRICR', 0.48951048951048953),
                   ('HBB1_TAPTE', 'HBB1_XENLA', 0.47222222222222221),
                   ('HBB1_TAPTE', 'HBB1_XENBO', 0.4861111111111111),
                   ('HBB1_TAPTE', 'HBB1_UROHA', 0.51369863013698636),
                   ('HBB1_TAPTE', 'HBB1_TORMA', 0.34444444444444444),
                   ('HBB1_TORMA', 'MYG_ESCGI', 0.4375),
                   ('HBB1_TORMA', 'HBB1_XENTR', 0.41304347826086957),
                   ('HBB1_TORMA', 'HBB1_XENLA', 0.38636363636363635),
                   ('HBB1_TORMA', 'HBB1_XENBO', 0.40909090909090912),
                   ('HBB1_TORMA', 'HBB1_VAREX', 0.34000000000000002),
                   ('HBB1_TORMA', 'HBB0_PAGBO', 0.34615384615384615),
                   ('HBB1_TORMA', 'HBB1_PAGBO', 0.40384615384615385),
                   ('HBB1_TORMA', 'HBB1_CYGMA', 0.36538461538461536),
                   ('HBB1_TORMA', 'HBB1_ANAMI', 0.36538461538461536),
                   ('HBB1_TORMA', 'HBB1_ONCMY', 0.44230769230769229),
                   ('HBB1_TORMA', 'HBB1_TAPTE', 0.38461538461538464),
                   ('HBB1_TORMA', 'HBB1_IGUIG', 0.36538461538461536),
                   ('HBB1_TORMA', 'HBB1_RAT', 0.42307692307692307),
                   ('HBB1_TORMA', 'HBB1_MOUSE', 0.44230769230769229),
                   ('HBB1_TORMA', 'HBB1_SPHPU', 0.40384615384615385),
                   ('HBB1_TORMA', 'HBB1_TRICR', 0.33333333333333331),
                   ('HBB1_TORMA', 'HBB1_UROHA', 0.36538461538461536),
                   ('HBB1_TORMA', 'HBB1_XENTR', 0.2857142857142857),
                   ('HBB1_TORMA', 'HBB1_XENLA', 0.35714285714285715),
                   ('HBB1_TORMA', 'HBB1_XENBO', 0.35714285714285715),
                   ('HBB1_TORMA', 'MYG_ESCGI', 0.20000000000000001),
                   ('HBB1_TORMA', 'HBB1_ANAMI', 0.29213483146067415),
                   ('HBB1_TORMA', 'HBB1_ONCMY', 0.29213483146067415),
                   ('HBB1_TORMA', 'MYG_ESCGI', 0.17241379310344829),
                   ('HBB1_TORMA', 'HBB0_PAGBO', 0.31111111111111112),
                   ('HBB1_TORMA', 'HBB1_PAGBO', 0.33333333333333331),
                   ('HBB1_TORMA', 'HBB1_CYGMA', 0.33333333333333331),
                   ('HBB1_TORMA', 'HBB1_TAPTE', 0.34444444444444444),
                   ('HBB1_TORMA', 'HBB1_VAREX', 0.38043478260869568),
                   ('HBB1_TORMA', 'HBB1_IGUIG', 0.37777777777777777),
                   ('HBB1_TORMA', 'HBB1_RAT', 0.33333333333333331),
                   ('HBB1_TORMA', 'HBB1_MOUSE', 0.32222222222222224),
                   ('HBB1_TORMA', 'HBB1_SPHPU', 0.3888888888888889),
                   ('HBB1_TORMA', 'HBB1_XENTR', 0.32098765432098764),
                   ('HBB1_TORMA', 'HBB1_TRICR', 0.32222222222222224),
                   ('HBB1_TORMA', 'HBB1_XENLA', 0.33333333333333331),
                   ('HBB1_TORMA', 'HBB1_XENBO', 0.33333333333333331),
                   ('HBB1_TORMA', 'HBB1_UROHA', 0.26666666666666666),
                   ('HBB1_TRICR', 'HBB1_TORMA', 0.33333333333333331),
                   ('HBB1_TRICR', 'HBB1_ANAMI', 0.41258741258741261),
                   ('HBB1_TRICR', 'HBB1_ONCMY', 0.41258741258741261),
                   ('HBB1_TRICR', 'HBB0_PAGBO', 0.4375),
                   ('HBB1_TRICR', 'HBB1_PAGBO', 0.4375),
                   ('HBB1_TRICR', 'HBB1_CYGMA', 0.45588235294117646),
                   ('HBB1_TRICR', 'HBB1_TAPTE', 0.48951048951048953),
                   ('HBB1_TRICR', 'HBB1_VAREX', 0.4513888888888889),
                   ('HBB1_TRICR', 'HBB1_IGUIG', 0.47916666666666669),
                   ('HBB1_TRICR', 'HBB1_RAT', 0.53146853146853146),
                   ('HBB1_TRICR', 'HBB1_MOUSE', 0.52447552447552448),
                   ('HBB1_TRICR', 'HBB1_SPHPU', 0.47916666666666669),
                   ('HBB1_TRICR', 'HBB1_XENTR', 0.49650349650349651),
                   ('HBB1_TRICR', 'HBB1_XENLA', 0.49650349650349651),
                   ('HBB1_TRICR', 'HBB1_XENBO', 0.48951048951048953),
                   ('HBB1_TRICR', 'HBB1_UROHA', 0.3611111111111111),
                   ('HBB1_TRICR', 'HBB1_TORMA', 0.32222222222222224),
                   ('HBB1_UROHA', 'MYG_ERIEU', 0.5),
                   ('HBB1_UROHA', 'HBB1_TORMA', 0.36538461538461536),
                   ('HBB1_UROHA', 'MYG_ERIEU', 0.24675324675324675),
                   ('HBB1_UROHA', 'MYG_ERIEU', 0.42857142857142855),
                   ('HBB1_UROHA', 'HBB1_XENTR', 0.42307692307692307),
                   ('HBB1_UROHA', 'HBB1_TORMA', 0.28333333333333333),
                   ('HBB1_UROHA', 'HBB1_XENLA', 0.41739130434782606),
                   ('HBB1_UROHA', 'HBB1_XENBO', 0.42608695652173911),
                   ('HBB1_UROHA', 'HBB1_ANAMI', 0.42857142857142855),
                   ('HBB1_UROHA', 'HBB1_ONCMY', 0.50420168067226889),
                   ('HBB1_UROHA', 'HBB1_TRICR', 0.39316239316239315),
                   ('HBB1_UROHA', 'MYG_ERIEU', 0.3125),
                   ('HBB1_UROHA', 'HBB0_PAGBO', 0.4041095890410959),
                   ('HBB1_UROHA', 'HBB1_PAGBO', 0.35616438356164382),
                   ('HBB1_UROHA', 'HBB1_CYGMA', 0.36986301369863012),
                   ('HBB1_UROHA', 'HBB1_TAPTE', 0.51369863013698636),
                   ('HBB1_UROHA', 'HBB1_VAREX', 0.59589041095890416),
                   ('HBB1_UROHA', 'HBB1_IGUIG', 0.64383561643835618),
                   ('HBB1_UROHA', 'HBB1_RAT', 0.5),
                   ('HBB1_UROHA', 'HBB1_MOUSE', 0.47945205479452052),
                   ('HBB1_UROHA', 'HBB1_SPHPU', 0.54109589041095896),
                   ('HBB1_VAREX', 'MYG_ESCGI', 0.41666666666666669),
                   ('HBB1_VAREX', 'MYG_GALCR', 0.42105263157894735),
                   ('HBB1_VAREX', 'MYG_DIDMA', 0.36842105263157893),
                   ('HBB1_VAREX', 'MYG_ERIEU', 0.36842105263157893),
                   ('HBB1_VAREX', 'HBB1_TORMA', 0.34000000000000002),
                   ('HBB1_VAREX', 'HBB1_ANAMI', 0.48275862068965519),
                   ('HBB1_VAREX', 'HBB1_ONCMY', 0.48965517241379308),
                   ('HBB1_VAREX', 'MYG_GALCR', 0.22500000000000001),
                   ('HBB1_VAREX', 'MYG_ESCGI', 0.23622047244094488),
                   ('HBB1_VAREX', 'MYG_DIDMA', 0.24166666666666667),
                   ('HBB1_VAREX', 'MYG_ERIEU', 0.24166666666666667),
                   ('HBB1_VAREX', 'HBB0_PAGBO', 0.49315068493150682),
                   ('HBB1_VAREX', 'HBB1_PAGBO', 0.4726027397260274),
                   ('HBB1_VAREX', 'HBB1_CYGMA', 0.4863013698630137),
                   ('HBB1_VAREX', 'HBB1_TAPTE', 0.62328767123287676),
                   ('HBB1_VAREX', 'HBB1_IGUIG', 0.77397260273972601),
                   ('HBB1_VAREX', 'HBB1_RAT', 0.62328767123287676),
                   ('HBB1_VAREX', 'HBB1_MOUSE', 0.6095890410958904),
                   ('HBB1_VAREX', 'HBB1_SPHPU', 0.69178082191780821),
                   ('HBB1_VAREX', 'HBB1_XENTR', 0.4726027397260274),
                   ('HBB1_VAREX', 'HBB1_TRICR', 0.4513888888888889),
                   ('HBB1_VAREX', 'HBB1_XENLA', 0.5174825174825175),
                   ('HBB1_VAREX', 'HBB1_XENBO', 0.51048951048951052),
                   ('HBB1_VAREX', 'HBB1_UROHA', 0.59589041095890416),
                   ('HBB1_VAREX', 'HBB1_TORMA', 0.38043478260869568),
                   ('HBB1_XENBO', 'MYG_ELEMA', 0.42857142857142855),
                   ('HBB1_XENBO', 'MYG_GALCR', 0.43478260869565216),
                   ('HBB1_XENBO', 'MYG_DIDMA', 0.43478260869565216),
                   ('HBB1_XENBO', 'MYG_ERIEU', 0.43478260869565216),
                   ('HBB1_XENBO', 'HBB1_TORMA', 0.40909090909090912),
                   ('HBB1_XENBO', 'HBB1_TORMA', 0.35714285714285715),
                   ('HBB1_XENBO', 'MYG_GALCR', 0.28985507246376813),
                   ('HBB1_XENBO', 'MYG_DIDMA', 0.28985507246376813),
                   ('HBB1_XENBO', 'MYG_ELEMA', 0.22535211267605634),
                   ('HBB1_XENBO', 'MYG_ERIEU', 0.29577464788732394),
                   ('HBB1_XENBO', 'MYG_GALCR', 0.33333333333333331),
                   ('HBB1_XENBO', 'MYG_DIDMA', 0.33333333333333331),
                   ('HBB1_XENBO', 'MYG_ERIEU', 0.29999999999999999),
                   ('HBB1_XENBO', 'MYG_ELEMA', 0.33333333333333331),
                   ('HBB1_XENBO', 'HBB1_ANAMI', 0.4460431654676259),
                   ('HBB1_XENBO', 'HBB1_ONCMY', 0.40140845070422537),
                   ('HBB1_XENBO', 'HBB0_PAGBO', 0.43356643356643354),
                   ('HBB1_XENBO', 'HBB1_PAGBO', 0.43356643356643354),
                   ('HBB1_XENBO', 'HBB1_CYGMA', 0.45985401459854014),
                   ('HBB1_XENBO', 'HBB1_TAPTE', 0.4861111111111111),
                   ('HBB1_XENBO', 'HBB1_VAREX', 0.51048951048951052),
                   ('HBB1_XENBO', 'HBB1_IGUIG', 0.4825174825174825),
                   ('HBB1_XENBO', 'HBB1_RAT', 0.45833333333333331),
                   ('HBB1_XENBO', 'HBB1_MOUSE', 0.44444444444444442),
                   ('HBB1_XENBO', 'HBB1_SPHPU', 0.48951048951048953),
                   ('HBB1_XENBO', 'HBB1_XENTR', 0.76388888888888884),
                   ('HBB1_XENBO', 'HBB1_TRICR', 0.48951048951048953),
                   ('HBB1_XENBO', 'HBB1_XENLA', 0.96551724137931039),
                   ('HBB1_XENBO', 'HBB1_UROHA', 0.38461538461538464),
                   ('HBB1_XENBO', 'HBB1_TORMA', 0.33333333333333331),
                   ('HBB1_XENLA', 'MYG_ELEMA', 0.38095238095238093),
                   ('HBB1_XENLA', 'MYG_GALCR', 0.39130434782608697),
                   ('HBB1_XENLA', 'MYG_ESCGI', 0.375),
                   ('HBB1_XENLA', 'MYG_DIDMA', 0.39130434782608697),
                   ('HBB1_XENLA', 'MYG_ERIEU', 0.39130434782608697),
                   ('HBB1_XENLA', 'HBB1_TORMA', 0.38636363636363635),
                   ('HBB1_XENLA', 'HBB1_TORMA', 0.35714285714285715),
                   ('HBB1_XENLA', 'MYG_GALCR', 0.30434782608695654),
                   ('HBB1_XENLA', 'MYG_ESCGI', 0.2608695652173913),
                   ('HBB1_XENLA', 'MYG_DIDMA', 0.30434782608695654),
                   ('HBB1_XENLA', 'MYG_ELEMA', 0.22535211267605634),
                   ('HBB1_XENLA', 'MYG_ERIEU', 0.30985915492957744),
                   ('HBB1_XENLA', 'MYG_GALCR', 0.33333333333333331),
                   ('HBB1_XENLA', 'MYG_ESCGI', 0.33333333333333331),
                   ('HBB1_XENLA', 'MYG_DIDMA', 0.33333333333333331),
                   ('HBB1_XENLA', 'MYG_ERIEU', 0.29999999999999999),
                   ('HBB1_XENLA', 'MYG_ELEMA', 0.33333333333333331),
                   ('HBB1_XENLA', 'MYG_ESCGI', 0.21052631578947367),
                   ('HBB1_XENLA', 'HBB1_ANAMI', 0.45323741007194246),
                   ('HBB1_XENLA', 'HBB1_ONCMY', 0.39436619718309857),
                   ('HBB1_XENLA', 'HBB0_PAGBO', 0.44055944055944057),
                   ('HBB1_XENLA', 'HBB1_PAGBO', 0.44055944055944057),
                   ('HBB1_XENLA', 'HBB1_CYGMA', 0.46715328467153283),
                   ('HBB1_XENLA', 'HBB1_TAPTE', 0.47222222222222221),
                   ('HBB1_XENLA', 'HBB1_VAREX', 0.5174825174825175),
                   ('HBB1_XENLA', 'HBB1_IGUIG', 0.48951048951048953),
                   ('HBB1_XENLA', 'HBB1_RAT', 0.45833333333333331),
                   ('HBB1_XENLA', 'HBB1_MOUSE', 0.44444444444444442),
                   ('HBB1_XENLA', 'HBB1_SPHPU', 0.4825174825174825),
                   ('HBB1_XENLA', 'HBB1_XENTR', 0.75),
                   ('HBB1_XENLA', 'HBB1_TRICR', 0.49650349650349651),
                   ('HBB1_XENLA', 'HBB1_XENBO', 0.96551724137931039),
                   ('HBB1_XENLA', 'HBB1_UROHA', 0.3776223776223776),
                   ('HBB1_XENLA', 'HBB1_TORMA', 0.33333333333333331),
                   ('HBB1_XENTR', 'MYG_GALCR', 0.36363636363636365),
                   ('HBB1_XENTR', 'MYG_ESCGI', 0.36363636363636365),
                   ('HBB1_XENTR', 'MYG_DIDMA', 0.36363636363636365),
                   ('HBB1_XENTR', 'MYG_ERIEU', 0.36363636363636365),
                   ('HBB1_XENTR', 'HBB1_TORMA', 0.41304347826086957),
                   ('HBB1_XENTR', 'HBB1_TORMA', 0.2857142857142857),
                   ('HBB1_XENTR', 'MYG_GALCR', 0.2318840579710145),
                   ('HBB1_XENTR', 'MYG_ESCGI', 0.21739130434782608),
                   ('HBB1_XENTR', 'MYG_DIDMA', 0.2318840579710145),
                   ('HBB1_XENTR', 'MYG_ERIEU', 0.23943661971830985),
                   ('HBB1_XENTR', 'MYG_GALCR', 0.30769230769230771),
                   ('HBB1_XENTR', 'MYG_ESCGI', 0.26923076923076922),
                   ('HBB1_XENTR', 'MYG_DIDMA', 0.30769230769230771),
                   ('HBB1_XENTR', 'MYG_ERIEU', 0.25),
                   ('HBB1_XENTR', 'MYG_ESCGI', 0.5),
                   ('HBB1_XENTR', 'HBB1_ANAMI', 0.4689655172413793),
                   ('HBB1_XENTR', 'HBB1_ONCMY', 0.39310344827586208),
                   ('HBB1_XENTR', 'MYG_GALCR', 0.23999999999999999),
                   ('HBB1_XENTR', 'MYG_DIDMA', 0.28000000000000003),
                   ('HBB1_XENTR', 'MYG_ERIEU', 0.23999999999999999),
                   ('HBB1_XENTR', 'HBB0_PAGBO', 0.4726027397260274),
                   ('HBB1_XENTR', 'HBB1_PAGBO', 0.47945205479452052),
                   ('HBB1_XENTR', 'HBB1_CYGMA', 0.47945205479452052),
                   ('HBB1_XENTR', 'HBB1_TAPTE', 0.45205479452054792),
                   ('HBB1_XENTR', 'HBB1_VAREX', 0.4726027397260274),
                   ('HBB1_XENTR', 'HBB1_IGUIG', 0.49315068493150682),
                   ('HBB1_XENTR', 'HBB1_RAT', 0.45205479452054792),
                   ('HBB1_XENTR', 'HBB1_MOUSE', 0.4589041095890411),
                   ('HBB1_XENTR', 'HBB1_SPHPU', 0.4726027397260274),
                   ('HBB1_XENTR', 'HBB1_TRICR', 0.49650349650349651),
                   ('HBB1_XENTR', 'HBB1_XENLA', 0.75),
                   ('HBB1_XENTR', 'HBB1_XENBO', 0.76388888888888884),
                   ('HBB1_XENTR', 'HBB1_UROHA', 0.35616438356164382),
                   ('HBB1_XENTR', 'HBB1_TORMA', 0.32098765432098764),
                   ('MYG_DIDMA', 'HBB1_IGUIG', 0.5),
                   ('MYG_DIDMA', 'HBB1_ONCMY', 0.3888888888888889),
                   ('MYG_DIDMA', 'HBB1_RAT', 0.47368421052631576),
                   ('MYG_DIDMA', 'HBB1_XENTR', 0.36363636363636365),
                   ('MYG_DIDMA', 'HBB1_XENLA', 0.39130434782608697),
                   ('MYG_DIDMA', 'HBB1_XENBO', 0.43478260869565216),
                   ('MYG_DIDMA', 'HBB1_TAPTE', 0.39130434782608697),
                   ('MYG_DIDMA', 'HBB1_VAREX', 0.36842105263157893),
                   ('MYG_DIDMA', 'HBB1_MOUSE', 0.43478260869565216),
                   ('MYG_DIDMA', 'HBB0_PAGBO', 0.2608695652173913),
                   ('MYG_DIDMA', 'HBB1_XENTR', 0.2318840579710145),
                   ('MYG_DIDMA', 'HBB1_XENLA', 0.30434782608695654),
                   ('MYG_DIDMA', 'HBB1_XENBO', 0.28985507246376813),
                   ('MYG_DIDMA', 'HBB1_XENLA', 0.33333333333333331),
                   ('MYG_DIDMA', 'HBB1_XENBO', 0.33333333333333331),
                   ('MYG_DIDMA', 'HBB1_XENTR', 0.30769230769230771),
                   ('MYG_DIDMA', 'HBB0_PAGBO', 0.21848739495798319),
                   ('MYG_DIDMA', 'HBB1_ONCMY', 0.24193548387096775),
                   ('MYG_DIDMA', 'HBB1_TAPTE', 0.24166666666666667),
                   ('MYG_DIDMA', 'HBB1_VAREX', 0.24166666666666667),
                   ('MYG_DIDMA', 'HBB1_IGUIG', 0.23622047244094488),
                   ('MYG_DIDMA', 'HBB1_RAT', 0.27419354838709675),
                   ('MYG_DIDMA', 'HBB1_MOUSE', 0.27500000000000002),
                   ('MYG_DIDMA', 'HBB1_XENTR', 0.28000000000000003),
                   ('MYG_DIDMA', 'MYG_GALCR', 0.83006535947712423),
                   ('MYG_DIDMA', 'MYG_ESCGI', 0.83552631578947367),
                   ('MYG_DIDMA', 'MYG_ERIEU', 0.87581699346405228),
                   ('MYG_DIDMA', 'MYG_ELEMA', 0.81045751633986929),
                   ('MYG_ELEMA', 'HBB1_XENLA', 0.38095238095238093),
                   ('MYG_ELEMA', 'HBB1_XENBO', 0.42857142857142855),
                   ('MYG_ELEMA', 'HBB0_PAGBO', 0.2857142857142857),
                   ('MYG_ELEMA', 'HBB1_RAT', 0.45454545454545453),
                   ('MYG_ELEMA', 'HBB1_MOUSE', 0.45454545454545453),
                   ('MYG_ELEMA', 'HBB1_RAT', 0.5),
                   ('MYG_ELEMA', 'HBB1_MOUSE', 0.40000000000000002),
                   ('MYG_ELEMA', 'HBB1_XENLA', 0.22535211267605634),
                   ('MYG_ELEMA', 'HBB1_XENBO', 0.22535211267605634),
                   ('MYG_ELEMA', 'HBB1_XENLA', 0.33333333333333331),
                   ('MYG_ELEMA', 'HBB1_XENBO', 0.33333333333333331),
                   ('MYG_ELEMA', 'HBB0_PAGBO', 0.19834710743801653),
                   ('MYG_ELEMA', 'HBB1_RAT', 0.24786324786324787),
                   ('MYG_ELEMA', 'HBB1_MOUSE', 0.2413793103448276),
                   ('MYG_ELEMA', 'MYG_GALCR', 0.84313725490196079),
                   ('MYG_ELEMA', 'MYG_ESCGI', 0.83552631578947367),
                   ('MYG_ELEMA', 'MYG_DIDMA', 0.81045751633986929),
                   ('MYG_ELEMA', 'MYG_ERIEU', 0.82352941176470584),
                   ('MYG_ERIEU', 'HBB1_IGUIG', 0.58333333333333337),
                   ('MYG_ERIEU', 'HBB1_UROHA', 0.5),
                   ('MYG_ERIEU', 'HBB1_ONCMY', 0.44444444444444442),
                   ('MYG_ERIEU', 'HBB1_RAT', 0.47368421052631576),
                   ('MYG_ERIEU', 'HBB1_XENTR', 0.36363636363636365),
                   ('MYG_ERIEU', 'HBB1_XENLA', 0.39130434782608697),
                   ('MYG_ERIEU', 'HBB1_XENBO', 0.43478260869565216),
                   ('MYG_ERIEU', 'HBB1_TAPTE', 0.39130434782608697),
                   ('MYG_ERIEU', 'HBB1_VAREX', 0.36842105263157893),
                   ('MYG_ERIEU', 'HBB1_MOUSE', 0.43478260869565216),
                   ('MYG_ERIEU', 'HBB0_PAGBO', 0.2608695652173913),
                   ('MYG_ERIEU', 'HBB1_IGUIG', 0.2857142857142857),
                   ('MYG_ERIEU', 'HBB1_XENTR', 0.23943661971830985),
                   ('MYG_ERIEU', 'HBB1_XENLA', 0.30985915492957744),
                   ('MYG_ERIEU', 'HBB1_XENBO', 0.29577464788732394),
                   ('MYG_ERIEU', 'HBB1_UROHA', 0.24675324675324675),
                   ('MYG_ERIEU', 'HBB1_IGUIG', 0.42857142857142855),
                   ('MYG_ERIEU', 'HBB1_UROHA', 0.42857142857142855),
                   ('MYG_ERIEU', 'HBB1_XENLA', 0.29999999999999999),
                   ('MYG_ERIEU', 'HBB1_XENBO', 0.29999999999999999),
                   ('MYG_ERIEU', 'HBB1_XENTR', 0.25),
                   ('MYG_ERIEU', 'HBB1_UROHA', 0.3125),
                   ('MYG_ERIEU', 'HBB0_PAGBO', 0.21008403361344538),
                   ('MYG_ERIEU', 'HBB1_ONCMY', 0.20967741935483872),
                   ('MYG_ERIEU', 'HBB1_TAPTE', 0.25),
                   ('MYG_ERIEU', 'HBB1_VAREX', 0.24166666666666667),
                   ('MYG_ERIEU', 'HBB1_IGUIG', 0.19047619047619047),
                   ('MYG_ERIEU', 'HBB1_RAT', 0.27419354838709675),
                   ('MYG_ERIEU', 'HBB1_MOUSE', 0.28333333333333333),
                   ('MYG_ERIEU', 'HBB1_XENTR', 0.23999999999999999),
                   ('MYG_ERIEU', 'MYG_GALCR', 0.85620915032679734),
                   ('MYG_ERIEU', 'MYG_ESCGI', 0.83552631578947367),
                   ('MYG_ERIEU', 'MYG_DIDMA', 0.87581699346405228),
                   ('MYG_ERIEU', 'MYG_ELEMA', 0.82352941176470584),
                   ('MYG_ESCGI', 'HBB1_VAREX', 0.41666666666666669),
                   ('MYG_ESCGI', 'HBB1_IGUIG', 0.41666666666666669),
                   ('MYG_ESCGI', 'HBB1_TORMA', 0.4375),
                   ('MYG_ESCGI', 'HBB1_CYGMA', 0.5),
                   ('MYG_ESCGI', 'HBB1_ONCMY', 0.38095238095238093),
                   ('MYG_ESCGI', 'HBB1_XENTR', 0.36363636363636365),
                   ('MYG_ESCGI', 'HBB1_XENLA', 0.375),
                   ('MYG_ESCGI', 'HBB1_CYGMA', 0.40000000000000002),
                   ('MYG_ESCGI', 'HBB1_TAPTE', 0.39130434782608697),
                   ('MYG_ESCGI', 'HBB1_RAT', 0.43478260869565216),
                   ('MYG_ESCGI', 'HBB1_MOUSE', 0.43478260869565216),
                   ('MYG_ESCGI', 'HBB0_PAGBO', 0.33333333333333331),
                   ('MYG_ESCGI', 'HBB1_TAPTE', 0.36170212765957449),
                   ('MYG_ESCGI', 'HBB1_TAPTE', 0.5),
                   ('MYG_ESCGI', 'HBB1_TORMA', 0.20000000000000001),
                   ('MYG_ESCGI', 'HBB1_TAPTE', 0.5714285714285714),
                   ('MYG_ESCGI', 'HBB1_XENTR', 0.21739130434782608),
                   ('MYG_ESCGI', 'HBB1_XENLA', 0.2608695652173913),
                   ('MYG_ESCGI', 'HBB1_IGUIG', 0.29870129870129869),
                   ('MYG_ESCGI', 'HBB1_IGUIG', 0.2857142857142857),
                   ('MYG_ESCGI', 'HBB1_XENLA', 0.33333333333333331),
                   ('MYG_ESCGI', 'HBB1_XENTR', 0.26923076923076922),
                   ('MYG_ESCGI', 'HBB1_XENLA', 0.21052631578947367),
                   ('MYG_ESCGI', 'HBB1_XENTR', 0.5),
                   ('MYG_ESCGI', 'HBB0_PAGBO', 0.23728813559322035),
                   ('MYG_ESCGI', 'HBB1_CYGMA', 0.24590163934426229),
                   ('MYG_ESCGI', 'HBB1_ONCMY', 0.23140495867768596),
                   ('MYG_ESCGI', 'HBB1_TAPTE', 0.22033898305084745),
                   ('MYG_ESCGI', 'HBB1_VAREX', 0.23622047244094488),
                   ('MYG_ESCGI', 'HBB1_IGUIG', 0.21428571428571427),
                   ('MYG_ESCGI', 'HBB1_RAT', 0.25833333333333336),
                   ('MYG_ESCGI', 'HBB1_MOUSE', 0.26666666666666666),
                   ('MYG_ESCGI', 'HBB1_TORMA', 0.17241379310344829),
                   ('MYG_ESCGI', 'MYG_GALCR', 0.84210526315789469),
                   ('MYG_ESCGI', 'MYG_DIDMA', 0.83552631578947367),
                   ('MYG_ESCGI', 'MYG_ERIEU', 0.83552631578947367),
                   ('MYG_ESCGI', 'MYG_ELEMA', 0.83552631578947367),
                   ('MYG_GALCR', 'HBB1_IGUIG', 0.5),
                   ('MYG_GALCR', 'HBB1_ONCMY', 0.38095238095238093),
                   ('MYG_GALCR', 'HBB1_XENTR', 0.36363636363636365),
                   ('MYG_GALCR', 'HBB1_XENLA', 0.39130434782608697),
                   ('MYG_GALCR', 'HBB1_XENBO', 0.43478260869565216),
                   ('MYG_GALCR', 'HBB1_TAPTE', 0.39130434782608697),
                   ('MYG_GALCR', 'HBB1_VAREX', 0.42105263157894735),
                   ('MYG_GALCR', 'HBB1_RAT', 0.43478260869565216),
                   ('MYG_GALCR', 'HBB1_MOUSE', 0.43478260869565216),
                   ('MYG_GALCR', 'HBB0_PAGBO', 0.30434782608695654),
                   ('MYG_GALCR', 'HBB1_XENTR', 0.2318840579710145),
                   ('MYG_GALCR', 'HBB1_XENLA', 0.30434782608695654),
                   ('MYG_GALCR', 'HBB1_XENBO', 0.28985507246376813),
                   ('MYG_GALCR', 'HBB1_IGUIG', 0.29870129870129869),
                   ('MYG_GALCR', 'HBB1_IGUIG', 0.42857142857142855),
                   ('MYG_GALCR', 'HBB1_XENLA', 0.33333333333333331),
                   ('MYG_GALCR', 'HBB1_XENBO', 0.33333333333333331),
                   ('MYG_GALCR', 'HBB1_XENTR', 0.30769230769230771),
                   ('MYG_GALCR', 'HBB0_PAGBO', 0.23529411764705882),
                   ('MYG_GALCR', 'HBB1_ONCMY', 0.2231404958677686),
                   ('MYG_GALCR', 'HBB1_TAPTE', 0.25),
                   ('MYG_GALCR', 'HBB1_VAREX', 0.22500000000000001),
                   ('MYG_GALCR', 'HBB1_IGUIG', 0.19047619047619047),
                   ('MYG_GALCR', 'HBB1_RAT', 0.25),
                   ('MYG_GALCR', 'HBB1_MOUSE', 0.25833333333333336),
                   ('MYG_GALCR', 'HBB1_XENTR', 0.23999999999999999),
                   ('MYG_GALCR', 'MYG_ESCGI', 0.84210526315789469),
                   ('MYG_GALCR', 'MYG_DIDMA', 0.83006535947712423),
                   ('MYG_GALCR', 'MYG_ERIEU', 0.85620915032679734),
                   ('MYG_GALCR', 'MYG_ELEMA', 0.84313725490196079),
                   ('PRCA_ANASP', 'PRCA_ANAVA', 0.97199341021416807),
                   ('PRCA_ANASP', 'PRCA_ANAVA', 1.0),
                   ('PRCA_ANAVA', 'PRCA_ANASP', 0.97199341021416807),
                   ('PRCA_ANAVA', 'PRCA_ANASP', 1.0)]

blastp_correct_parser_results = \
                 [('HBB1_XENLA', 'HBB0_PAGBO', 0.44055944055944057),
                  ('HBB1_XENLA', 'HBB1_ANAMI', 0.45323741007194246),
                  ('HBB1_XENLA', 'HBB1_CYGMA', 0.46715328467153283),
                  ('HBB1_XENLA', 'HBB1_IGUIG', 0.48951048951048953),
                  ('HBB1_XENLA', 'HBB1_MOUSE', 0.44444444444444442),
                  ('HBB1_XENLA', 'HBB1_ONCMY', 0.39436619718309857),
                  ('HBB1_XENLA', 'HBB1_PAGBO', 0.44055944055944057),
                  ('HBB1_XENLA', 'HBB1_RAT', 0.45833333333333331),
                  ('HBB1_XENLA', 'HBB1_SPHPU', 0.4825174825174825),
                  ('HBB1_XENLA', 'HBB1_TAPTE', 0.47222222222222221),
                  ('HBB1_XENLA', 'HBB1_TORMA', 0.33333333333333331),
                  ('HBB1_XENLA', 'HBB1_TORMA', 0.35714285714285715),
                  ('HBB1_XENLA', 'HBB1_TORMA', 0.37777777777777777),
                  ('HBB1_XENLA', 'HBB1_TRICR', 0.49305555555555558),
                  ('HBB1_XENLA', 'HBB1_UROHA', 0.3776223776223776),
                  ('HBB1_XENLA', 'HBB1_VAREX', 0.5174825174825175),
                  ('HBB1_XENLA', 'HBB1_XENBO', 0.96551724137931039),
                  ('HBB1_XENLA', 'HBB1_XENTR', 0.75),
                  ('HBB1_XENLA', 'MYG_DIDMA', 0.30434782608695654),
                  ('HBB1_XENLA', 'MYG_DIDMA', 0.33333333333333331),
                  ('HBB1_XENLA', 'MYG_DIDMA', 0.39130434782608697),
                  ('HBB1_XENLA', 'MYG_ELEMA', 0.22857142857142856),
                  ('HBB1_XENLA', 'MYG_ELEMA', 0.33333333333333331),
                  ('HBB1_XENLA', 'MYG_ELEMA', 0.36363636363636365),
                  ('HBB1_XENLA', 'MYG_ERIEU', 0.29999999999999999),
                  ('HBB1_XENLA', 'MYG_ERIEU', 0.30985915492957744),
                  ('HBB1_XENLA', 'MYG_ERIEU', 0.39130434782608697),
                  ('HBB1_XENLA', 'MYG_ESCGI', 0.2608695652173913),
                  ('HBB1_XENLA', 'MYG_ESCGI', 0.33333333333333331),
                  ('HBB1_XENLA', 'MYG_ESCGI', 0.375),
                  ('HBB1_XENLA', 'MYG_GALCR', 0.30434782608695654),
                  ('HBB1_XENLA', 'MYG_GALCR', 0.33333333333333331),
                  ('HBB1_XENLA', 'MYG_GALCR', 0.39130434782608697)]

correct_multiblast_parser_results = \
                 [('HBB0_PAGBO', 'HBB1_ANAMI', 0.66896551724137931),
                  ('HBB0_PAGBO', 'HBB1_CYGMA', 0.68493150684931503),
                  ('HBB0_PAGBO', 'HBB1_IGUIG', 0.4863013698630137),
                  ('HBB0_PAGBO', 'HBB1_MOUSE', 0.45205479452054792),
                  ('HBB0_PAGBO', 'HBB1_ONCMY', 0.55172413793103448),
                  ('HBB0_PAGBO', 'HBB1_PAGBO', 0.69178082191780821),
                  ('HBB0_PAGBO', 'HBB1_RAT', 0.4589041095890411),
                  ('HBB0_PAGBO', 'HBB1_SPHPU', 0.4589041095890411),
                  ('HBB0_PAGBO', 'HBB1_TAPTE', 0.4863013698630137),
                  ('HBB0_PAGBO', 'HBB1_TORMA', 0.31111111111111112),
                  ('HBB0_PAGBO', 'HBB1_TORMA', 0.34615384615384615),
                  ('HBB0_PAGBO', 'HBB1_TRICR', 0.4375),
                  ('HBB0_PAGBO', 'HBB1_UROHA', 0.4041095890410959),
                  ('HBB0_PAGBO', 'HBB1_VAREX', 0.49315068493150682),
                  ('HBB0_PAGBO', 'HBB1_XENBO', 0.43356643356643354),
                  ('HBB0_PAGBO', 'HBB1_XENLA', 0.44055944055944057),
                  ('HBB0_PAGBO', 'HBB1_XENTR', 0.4726027397260274),
                  ('HBB0_PAGBO', 'MYG_DIDMA', 0.22033898305084745),
                  ('HBB0_PAGBO', 'MYG_DIDMA', 0.25),
                  ('HBB0_PAGBO', 'MYG_ELEMA', 0.19834710743801653),
                  ('HBB0_PAGBO', 'MYG_ELEMA', 0.2857142857142857),
                  ('HBB0_PAGBO', 'MYG_ERIEU', 0.21186440677966101),
                  ('HBB0_PAGBO', 'MYG_ERIEU', 0.25),
                  ('HBB0_PAGBO', 'MYG_ESCGI', 0.23728813559322035),
                  ('HBB0_PAGBO', 'MYG_ESCGI', 0.33333333333333331),
                  ('HBB0_PAGBO', 'MYG_GALCR', 0.23728813559322035),
                  ('HBB0_PAGBO', 'MYG_GALCR', 0.29166666666666669),
                  ('HBB1_ANAMI', 'HBB0_PAGBO', 0.66896551724137931),
                  ('HBB1_ANAMI', 'HBB1_CYGMA', 0.75862068965517238),
                  ('HBB1_ANAMI', 'HBB1_IGUIG', 0.47586206896551725),
                  ('HBB1_ANAMI', 'HBB1_MOUSE', 0.45517241379310347),
                  ('HBB1_ANAMI', 'HBB1_ONCMY', 0.59310344827586203),
                  ('HBB1_ANAMI', 'HBB1_PAGBO', 0.75862068965517238),
                  ('HBB1_ANAMI', 'HBB1_RAT', 0.48965517241379308),
                  ('HBB1_ANAMI', 'HBB1_SPHPU', 0.46206896551724136),
                  ('HBB1_ANAMI', 'HBB1_TAPTE', 0.48965517241379308),
                  ('HBB1_ANAMI', 'HBB1_TORMA', 0.2857142857142857),
                  ('HBB1_ANAMI', 'HBB1_TORMA', 0.29213483146067415),
                  ('HBB1_ANAMI', 'HBB1_TORMA', 0.42222222222222222),
                  ('HBB1_ANAMI', 'HBB1_TRICR', 0.41258741258741261),
                  ('HBB1_ANAMI', 'HBB1_UROHA', 0.38620689655172413),
                  ('HBB1_ANAMI', 'HBB1_VAREX', 0.48275862068965519),
                  ('HBB1_ANAMI', 'HBB1_XENBO', 0.4460431654676259),
                  ('HBB1_ANAMI', 'HBB1_XENLA', 0.45323741007194246),
                  ('HBB1_ANAMI', 'HBB1_XENTR', 0.4689655172413793),
                  ('HBB1_CYGMA', 'HBB0_PAGBO', 0.68493150684931503),
                  ('HBB1_CYGMA', 'HBB1_ANAMI', 0.75862068965517238),
                  ('HBB1_CYGMA', 'HBB1_IGUIG', 0.5),
                  ('HBB1_CYGMA', 'HBB1_MOUSE', 0.47945205479452052),
                  ('HBB1_CYGMA', 'HBB1_ONCMY', 0.53103448275862064),
                  ('HBB1_CYGMA', 'HBB1_PAGBO', 0.86986301369863017),
                  ('HBB1_CYGMA', 'HBB1_RAT', 0.50684931506849318),
                  ('HBB1_CYGMA', 'HBB1_SPHPU', 0.47945205479452052),
                  ('HBB1_CYGMA', 'HBB1_TAPTE', 0.4726027397260274),
                  ('HBB1_CYGMA', 'HBB1_TORMA', 0.32967032967032966),
                  ('HBB1_CYGMA', 'HBB1_TORMA', 0.37254901960784315),
                  ('HBB1_CYGMA', 'HBB1_TRICR', 0.4375),
                  ('HBB1_CYGMA', 'HBB1_UROHA', 0.36986301369863012),
                  ('HBB1_CYGMA', 'HBB1_VAREX', 0.4863013698630137),
                  ('HBB1_CYGMA', 'HBB1_XENBO', 0.45985401459854014),
                  ('HBB1_CYGMA', 'HBB1_XENLA', 0.46715328467153283),
                  ('HBB1_CYGMA', 'HBB1_XENTR', 0.47945205479452052),
                  ('HBB1_CYGMA', 'MYG_ESCGI', 0.22222222222222221),
                  ('HBB1_CYGMA', 'MYG_ESCGI', 0.24193548387096775),
                  ('HBB1_IGUIG', 'HBB0_PAGBO', 0.4863013698630137),
                  ('HBB1_IGUIG', 'HBB1_ANAMI', 0.47586206896551725),
                  ('HBB1_IGUIG', 'HBB1_CYGMA', 0.5),
                  ('HBB1_IGUIG', 'HBB1_MOUSE', 0.63013698630136983),
                  ('HBB1_IGUIG', 'HBB1_ONCMY', 0.51034482758620692),
                  ('HBB1_IGUIG', 'HBB1_PAGBO', 0.4863013698630137),
                  ('HBB1_IGUIG', 'HBB1_RAT', 0.61643835616438358),
                  ('HBB1_IGUIG', 'HBB1_SPHPU', 0.71232876712328763),
                  ('HBB1_IGUIG', 'HBB1_TAPTE', 0.64383561643835618),
                  ('HBB1_IGUIG', 'HBB1_TORMA', 0.36538461538461536),
                  ('HBB1_IGUIG', 'HBB1_TORMA', 0.37777777777777777),
                  ('HBB1_IGUIG', 'HBB1_TRICR', 0.47916666666666669),
                  ('HBB1_IGUIG', 'HBB1_UROHA', 0.64383561643835618),
                  ('HBB1_IGUIG', 'HBB1_VAREX', 0.77397260273972601),
                  ('HBB1_IGUIG', 'HBB1_XENBO', 0.4825174825174825),
                  ('HBB1_IGUIG', 'HBB1_XENLA', 0.48951048951048953),
                  ('HBB1_IGUIG', 'HBB1_XENTR', 0.49315068493150682),
                  ('HBB1_IGUIG', 'MYG_DIDMA', 0.23622047244094488),
                  ('HBB1_IGUIG', 'MYG_DIDMA', 0.5),
                  ('HBB1_IGUIG', 'MYG_ERIEU', 0.19047619047619047),
                  ('HBB1_IGUIG', 'MYG_ERIEU', 0.2857142857142857),
                  ('HBB1_IGUIG', 'MYG_ERIEU', 0.42857142857142855),
                  ('HBB1_IGUIG', 'MYG_ERIEU', 0.58333333333333337),
                  ('HBB1_IGUIG', 'MYG_ESCGI', 0.21428571428571427),
                  ('HBB1_IGUIG', 'MYG_ESCGI', 0.2857142857142857),
                  ('HBB1_IGUIG', 'MYG_ESCGI', 0.29870129870129869),
                  ('HBB1_IGUIG', 'MYG_ESCGI', 0.41666666666666669),
                  ('HBB1_IGUIG', 'MYG_GALCR', 0.19047619047619047),
                  ('HBB1_IGUIG', 'MYG_GALCR', 0.29870129870129869),
                  ('HBB1_IGUIG', 'MYG_GALCR', 0.42857142857142855),
                  ('HBB1_IGUIG', 'MYG_GALCR', 0.5),
                  ('HBB1_MOUSE', 'HBB0_PAGBO', 0.45205479452054792),
                  ('HBB1_MOUSE', 'HBB1_ANAMI', 0.45517241379310347),
                  ('HBB1_MOUSE', 'HBB1_CYGMA', 0.47945205479452052),
                  ('HBB1_MOUSE', 'HBB1_IGUIG', 0.63013698630136983),
                  ('HBB1_MOUSE', 'HBB1_ONCMY', 0.50344827586206897),
                  ('HBB1_MOUSE', 'HBB1_PAGBO', 0.4726027397260274),
                  ('HBB1_MOUSE', 'HBB1_RAT', 0.9178082191780822),
                  ('HBB1_MOUSE', 'HBB1_SPHPU', 0.65753424657534243),
                  ('HBB1_MOUSE', 'HBB1_TAPTE', 0.76027397260273977),
                  ('HBB1_MOUSE', 'HBB1_TORMA', 0.32222222222222224),
                  ('HBB1_MOUSE', 'HBB1_TORMA', 0.44230769230769229),
                  ('HBB1_MOUSE', 'HBB1_TRICR', 0.52083333333333337),
                  ('HBB1_MOUSE', 'HBB1_UROHA', 0.47945205479452052),
                  ('HBB1_MOUSE', 'HBB1_VAREX', 0.6095890410958904),
                  ('HBB1_MOUSE', 'HBB1_XENBO', 0.44444444444444442),
                  ('HBB1_MOUSE', 'HBB1_XENLA', 0.44444444444444442),
                  ('HBB1_MOUSE', 'HBB1_XENTR', 0.4589041095890411),
                  ('HBB1_MOUSE', 'MYG_DIDMA', 0.27272727272727271),
                  ('HBB1_MOUSE', 'MYG_DIDMA', 0.45454545454545453),
                  ('HBB1_MOUSE', 'MYG_ELEMA', 0.2413793103448276),
                  ('HBB1_MOUSE', 'MYG_ELEMA', 0.40000000000000002),
                  ('HBB1_MOUSE', 'MYG_ELEMA', 0.45454545454545453),
                  ('HBB1_MOUSE', 'MYG_ERIEU', 0.28099173553719009),
                  ('HBB1_MOUSE', 'MYG_ERIEU', 0.45454545454545453),
                  ('HBB1_MOUSE', 'MYG_ESCGI', 0.26446280991735538),
                  ('HBB1_MOUSE', 'MYG_ESCGI', 0.45454545454545453),
                  ('HBB1_MOUSE', 'MYG_GALCR', 0.256198347107438),
                  ('HBB1_MOUSE', 'MYG_GALCR', 0.45454545454545453),
                  ('HBB1_ONCMY', 'HBB0_PAGBO', 0.55172413793103448),
                  ('HBB1_ONCMY', 'HBB1_ANAMI', 0.59310344827586203),
                  ('HBB1_ONCMY', 'HBB1_CYGMA', 0.53103448275862064),
                  ('HBB1_ONCMY', 'HBB1_IGUIG', 0.51034482758620692),
                  ('HBB1_ONCMY', 'HBB1_MOUSE', 0.50344827586206897),
                  ('HBB1_ONCMY', 'HBB1_PAGBO', 0.56551724137931036),
                  ('HBB1_ONCMY', 'HBB1_RAT', 0.50344827586206897),
                  ('HBB1_ONCMY', 'HBB1_SPHPU', 0.46206896551724136),
                  ('HBB1_ONCMY', 'HBB1_TAPTE', 0.50344827586206897),
                  ('HBB1_ONCMY', 'HBB1_TORMA', 0.29213483146067415),
                  ('HBB1_ONCMY', 'HBB1_TORMA', 0.44230769230769229),
                  ('HBB1_ONCMY', 'HBB1_TRICR', 0.41258741258741261),
                  ('HBB1_ONCMY', 'HBB1_UROHA', 0.44827586206896552),
                  ('HBB1_ONCMY', 'HBB1_VAREX', 0.48965517241379308),
                  ('HBB1_ONCMY', 'HBB1_XENBO', 0.40140845070422537),
                  ('HBB1_ONCMY', 'HBB1_XENLA', 0.39436619718309857),
                  ('HBB1_ONCMY', 'HBB1_XENTR', 0.39310344827586208),
                  ('HBB1_ONCMY', 'MYG_DIDMA', 0.24193548387096775),
                  ('HBB1_ONCMY', 'MYG_DIDMA', 0.3888888888888889),
                  ('HBB1_ONCMY', 'MYG_ERIEU', 0.20967741935483872),
                  ('HBB1_ONCMY', 'MYG_ERIEU', 0.44444444444444442),
                  ('HBB1_ONCMY', 'MYG_ESCGI', 0.23728813559322035),
                  ('HBB1_ONCMY', 'MYG_ESCGI', 0.33333333333333331),
                  ('HBB1_ONCMY', 'MYG_GALCR', 0.22580645161290322),
                  ('HBB1_ONCMY', 'MYG_GALCR', 0.3888888888888889),
                  ('HBB1_PAGBO', 'HBB0_PAGBO', 0.69178082191780821),
                  ('HBB1_PAGBO', 'HBB1_ANAMI', 0.75862068965517238),
                  ('HBB1_PAGBO', 'HBB1_CYGMA', 0.86986301369863017),
                  ('HBB1_PAGBO', 'HBB1_IGUIG', 0.4863013698630137),
                  ('HBB1_PAGBO', 'HBB1_MOUSE', 0.4726027397260274),
                  ('HBB1_PAGBO', 'HBB1_ONCMY', 0.56551724137931036),
                  ('HBB1_PAGBO', 'HBB1_RAT', 0.4863013698630137),
                  ('HBB1_PAGBO', 'HBB1_SPHPU', 0.4726027397260274),
                  ('HBB1_PAGBO', 'HBB1_TAPTE', 0.46575342465753422),
                  ('HBB1_PAGBO', 'HBB1_TORMA', 0.32967032967032966),
                  ('HBB1_PAGBO', 'HBB1_TORMA', 0.41176470588235292),
                  ('HBB1_PAGBO', 'HBB1_TRICR', 0.4375),
                  ('HBB1_PAGBO', 'HBB1_UROHA', 0.35616438356164382),
                  ('HBB1_PAGBO', 'HBB1_VAREX', 0.4726027397260274),
                  ('HBB1_PAGBO', 'HBB1_XENBO', 0.43356643356643354),
                  ('HBB1_PAGBO', 'HBB1_XENLA', 0.44055944055944057),
                  ('HBB1_PAGBO', 'HBB1_XENTR', 0.47945205479452052),
                  ('HBB1_RAT', 'HBB0_PAGBO', 0.4589041095890411),
                  ('HBB1_RAT', 'HBB1_ANAMI', 0.48965517241379308),
                  ('HBB1_RAT', 'HBB1_CYGMA', 0.50684931506849318),
                  ('HBB1_RAT', 'HBB1_IGUIG', 0.61643835616438358),
                  ('HBB1_RAT', 'HBB1_MOUSE', 0.9178082191780822),
                  ('HBB1_RAT', 'HBB1_ONCMY', 0.50344827586206897),
                  ('HBB1_RAT', 'HBB1_PAGBO', 0.4863013698630137),
                  ('HBB1_RAT', 'HBB1_SPHPU', 0.66438356164383561),
                  ('HBB1_RAT', 'HBB1_TAPTE', 0.76712328767123283),
                  ('HBB1_RAT', 'HBB1_TORMA', 0.33333333333333331),
                  ('HBB1_RAT', 'HBB1_TORMA', 0.42307692307692307),
                  ('HBB1_RAT', 'HBB1_TRICR', 0.52777777777777779),
                  ('HBB1_RAT', 'HBB1_UROHA', 0.5),
                  ('HBB1_RAT', 'HBB1_VAREX', 0.62328767123287676),
                  ('HBB1_RAT', 'HBB1_XENBO', 0.45833333333333331),
                  ('HBB1_RAT', 'HBB1_XENLA', 0.45833333333333331),
                  ('HBB1_RAT', 'HBB1_XENTR', 0.45205479452054792),
                  ('HBB1_RAT', 'MYG_DIDMA', 0.27272727272727271),
                  ('HBB1_RAT', 'MYG_DIDMA', 0.45454545454545453),
                  ('HBB1_RAT', 'MYG_ELEMA', 0.25),
                  ('HBB1_RAT', 'MYG_ELEMA', 0.40000000000000002),
                  ('HBB1_RAT', 'MYG_ELEMA', 0.45454545454545453),
                  ('HBB1_RAT', 'MYG_ERIEU', 0.27272727272727271),
                  ('HBB1_RAT', 'MYG_ERIEU', 0.45454545454545453),
                  ('HBB1_RAT', 'MYG_ESCGI', 0.256198347107438),
                  ('HBB1_RAT', 'MYG_ESCGI', 0.45454545454545453),
                  ('HBB1_RAT', 'MYG_GALCR', 0.24793388429752067),
                  ('HBB1_RAT', 'MYG_GALCR', 0.45454545454545453),
                  ('HBB1_SPHPU', 'HBB0_PAGBO', 0.4589041095890411),
                  ('HBB1_SPHPU', 'HBB1_ANAMI', 0.46206896551724136),
                  ('HBB1_SPHPU', 'HBB1_CYGMA', 0.47945205479452052),
                  ('HBB1_SPHPU', 'HBB1_IGUIG', 0.71232876712328763),
                  ('HBB1_SPHPU', 'HBB1_MOUSE', 0.65753424657534243),
                  ('HBB1_SPHPU', 'HBB1_ONCMY', 0.46206896551724136),
                  ('HBB1_SPHPU', 'HBB1_PAGBO', 0.4726027397260274),
                  ('HBB1_SPHPU', 'HBB1_RAT', 0.66438356164383561),
                  ('HBB1_SPHPU', 'HBB1_TAPTE', 0.63698630136986301),
                  ('HBB1_SPHPU', 'HBB1_TORMA', 0.3888888888888889),
                  ('HBB1_SPHPU', 'HBB1_TORMA', 0.40384615384615385),
                  ('HBB1_SPHPU', 'HBB1_TRICR', 0.47916666666666669),
                  ('HBB1_SPHPU', 'HBB1_UROHA', 0.54109589041095896),
                  ('HBB1_SPHPU', 'HBB1_VAREX', 0.69178082191780821),
                  ('HBB1_SPHPU', 'HBB1_XENBO', 0.48951048951048953),
                  ('HBB1_SPHPU', 'HBB1_XENLA', 0.4825174825174825),
                  ('HBB1_SPHPU', 'HBB1_XENTR', 0.4726027397260274),
                  ('HBB1_TAPTE', 'HBB0_PAGBO', 0.4863013698630137),
                  ('HBB1_TAPTE', 'HBB1_ANAMI', 0.48965517241379308),
                  ('HBB1_TAPTE', 'HBB1_CYGMA', 0.4726027397260274),
                  ('HBB1_TAPTE', 'HBB1_IGUIG', 0.64383561643835618),
                  ('HBB1_TAPTE', 'HBB1_MOUSE', 0.76027397260273977),
                  ('HBB1_TAPTE', 'HBB1_ONCMY', 0.50344827586206897),
                  ('HBB1_TAPTE', 'HBB1_PAGBO', 0.46575342465753422),
                  ('HBB1_TAPTE', 'HBB1_RAT', 0.76712328767123283),
                  ('HBB1_TAPTE', 'HBB1_SPHPU', 0.63698630136986301),
                  ('HBB1_TAPTE', 'HBB1_TORMA', 0.34444444444444444),
                  ('HBB1_TAPTE', 'HBB1_TORMA', 0.38461538461538464),
                  ('HBB1_TAPTE', 'HBB1_TRICR', 0.4861111111111111),
                  ('HBB1_TAPTE', 'HBB1_UROHA', 0.51369863013698636),
                  ('HBB1_TAPTE', 'HBB1_VAREX', 0.62328767123287676),
                  ('HBB1_TAPTE', 'HBB1_XENBO', 0.4861111111111111),
                  ('HBB1_TAPTE', 'HBB1_XENLA', 0.47222222222222221),
                  ('HBB1_TAPTE', 'HBB1_XENTR', 0.45205479452054792),
                  ('HBB1_TAPTE', 'MYG_DIDMA', 0.23966942148760331),
                  ('HBB1_TAPTE', 'MYG_DIDMA', 0.5),
                  ('HBB1_TAPTE', 'MYG_ERIEU', 0.24793388429752067),
                  ('HBB1_TAPTE', 'MYG_ERIEU', 0.5),
                  ('HBB1_TAPTE', 'MYG_ESCGI', 0.22033898305084745),
                  ('HBB1_TAPTE', 'MYG_ESCGI', 0.35416666666666669),
                  ('HBB1_TAPTE', 'MYG_ESCGI', 0.40909090909090912),
                  ('HBB1_TAPTE', 'MYG_ESCGI', 0.5),
                  ('HBB1_TAPTE', 'MYG_ESCGI', 0.5714285714285714),
                  ('HBB1_TAPTE', 'MYG_GALCR', 0.24793388429752067),
                  ('HBB1_TAPTE', 'MYG_GALCR', 0.5),
                  ('HBB1_TORMA', 'HBB0_PAGBO', 0.31111111111111112),
                  ('HBB1_TORMA', 'HBB0_PAGBO', 0.34615384615384615),
                  ('HBB1_TORMA', 'HBB1_ANAMI', 0.2857142857142857),
                  ('HBB1_TORMA', 'HBB1_ANAMI', 0.29213483146067415),
                  ('HBB1_TORMA', 'HBB1_ANAMI', 0.42222222222222222),
                  ('HBB1_TORMA', 'HBB1_CYGMA', 0.32967032967032966),
                  ('HBB1_TORMA', 'HBB1_CYGMA', 0.37254901960784315),
                  ('HBB1_TORMA', 'HBB1_IGUIG', 0.36538461538461536),
                  ('HBB1_TORMA', 'HBB1_IGUIG', 0.37777777777777777),
                  ('HBB1_TORMA', 'HBB1_MOUSE', 0.32222222222222224),
                  ('HBB1_TORMA', 'HBB1_MOUSE', 0.44230769230769229),
                  ('HBB1_TORMA', 'HBB1_ONCMY', 0.29213483146067415),
                  ('HBB1_TORMA', 'HBB1_ONCMY', 0.44230769230769229),
                  ('HBB1_TORMA', 'HBB1_PAGBO', 0.32967032967032966),
                  ('HBB1_TORMA', 'HBB1_PAGBO', 0.41176470588235292),
                  ('HBB1_TORMA', 'HBB1_RAT', 0.33333333333333331),
                  ('HBB1_TORMA', 'HBB1_RAT', 0.42307692307692307),
                  ('HBB1_TORMA', 'HBB1_SPHPU', 0.3888888888888889),
                  ('HBB1_TORMA', 'HBB1_SPHPU', 0.40384615384615385),
                  ('HBB1_TORMA', 'HBB1_TAPTE', 0.34444444444444444),
                  ('HBB1_TORMA', 'HBB1_TAPTE', 0.38461538461538464),
                  ('HBB1_TORMA', 'HBB1_TRICR', 0.32222222222222224),
                  ('HBB1_TORMA', 'HBB1_TRICR', 0.33333333333333331),
                  ('HBB1_TORMA', 'HBB1_UROHA', 0.26666666666666666),
                  ('HBB1_TORMA', 'HBB1_UROHA', 0.36538461538461536),
                  ('HBB1_TORMA', 'HBB1_VAREX', 0.36170212765957449),
                  ('HBB1_TORMA', 'HBB1_VAREX', 0.36842105263157893),
                  ('HBB1_TORMA', 'HBB1_XENBO', 0.33333333333333331),
                  ('HBB1_TORMA', 'HBB1_XENBO', 0.35714285714285715),
                  ('HBB1_TORMA', 'HBB1_XENBO', 0.40000000000000002),
                  ('HBB1_TORMA', 'HBB1_XENLA', 0.33333333333333331),
                  ('HBB1_TORMA', 'HBB1_XENLA', 0.35714285714285715),
                  ('HBB1_TORMA', 'HBB1_XENLA', 0.37777777777777777),
                  ('HBB1_TORMA', 'HBB1_XENTR', 0.2857142857142857),
                  ('HBB1_TORMA', 'HBB1_XENTR', 0.32098765432098764),
                  ('HBB1_TORMA', 'HBB1_XENTR', 0.41304347826086957),
                  ('HBB1_TORMA', 'MYG_ESCGI', 0.21428571428571427),
                  ('HBB1_TORMA', 'MYG_ESCGI', 0.4375),
                  ('HBB1_TRICR', 'HBB0_PAGBO', 0.4375),
                  ('HBB1_TRICR', 'HBB1_ANAMI', 0.41258741258741261),
                  ('HBB1_TRICR', 'HBB1_CYGMA', 0.4375),
                  ('HBB1_TRICR', 'HBB1_IGUIG', 0.47916666666666669),
                  ('HBB1_TRICR', 'HBB1_MOUSE', 0.52083333333333337),
                  ('HBB1_TRICR', 'HBB1_ONCMY', 0.41258741258741261),
                  ('HBB1_TRICR', 'HBB1_PAGBO', 0.4375),
                  ('HBB1_TRICR', 'HBB1_RAT', 0.52777777777777779),
                  ('HBB1_TRICR', 'HBB1_SPHPU', 0.47916666666666669),
                  ('HBB1_TRICR', 'HBB1_TAPTE', 0.4861111111111111),
                  ('HBB1_TRICR', 'HBB1_TORMA', 0.32222222222222224),
                  ('HBB1_TRICR', 'HBB1_TORMA', 0.33333333333333331),
                  ('HBB1_TRICR', 'HBB1_UROHA', 0.3611111111111111),
                  ('HBB1_TRICR', 'HBB1_VAREX', 0.4513888888888889),
                  ('HBB1_TRICR', 'HBB1_XENBO', 0.4861111111111111),
                  ('HBB1_TRICR', 'HBB1_XENLA', 0.49305555555555558),
                  ('HBB1_TRICR', 'HBB1_XENTR', 0.49305555555555558),
                  ('HBB1_UROHA', 'HBB0_PAGBO', 0.4041095890410959),
                  ('HBB1_UROHA', 'HBB1_ANAMI', 0.42857142857142855),
                  ('HBB1_UROHA', 'HBB1_CYGMA', 0.36986301369863012),
                  ('HBB1_UROHA', 'HBB1_IGUIG', 0.64383561643835618),
                  ('HBB1_UROHA', 'HBB1_MOUSE', 0.51666666666666672),
                  ('HBB1_UROHA', 'HBB1_ONCMY', 0.50420168067226889),
                  ('HBB1_UROHA', 'HBB1_PAGBO', 0.38333333333333336),
                  ('HBB1_UROHA', 'HBB1_RAT', 0.54166666666666663),
                  ('HBB1_UROHA', 'HBB1_SPHPU', 0.54109589041095896),
                  ('HBB1_UROHA', 'HBB1_TAPTE', 0.55833333333333335),
                  ('HBB1_UROHA', 'HBB1_TORMA', 0.28333333333333333),
                  ('HBB1_UROHA', 'HBB1_TORMA', 0.36538461538461536),
                  ('HBB1_UROHA', 'HBB1_TRICR', 0.39316239316239315),
                  ('HBB1_UROHA', 'HBB1_VAREX', 0.59589041095890416),
                  ('HBB1_UROHA', 'HBB1_XENBO', 0.42608695652173911),
                  ('HBB1_UROHA', 'HBB1_XENLA', 0.41739130434782606),
                  ('HBB1_UROHA', 'HBB1_XENTR', 0.18181818181818182),
                  ('HBB1_UROHA', 'HBB1_XENTR', 0.42718446601941745),
                  ('HBB1_UROHA', 'MYG_ERIEU', 0.24675324675324675),
                  ('HBB1_UROHA', 'MYG_ERIEU', 0.3125),
                  ('HBB1_UROHA', 'MYG_ERIEU', 0.42857142857142855),
                  ('HBB1_UROHA', 'MYG_ERIEU', 1.0),
                  ('HBB1_VAREX', 'HBB0_PAGBO', 0.49315068493150682),
                  ('HBB1_VAREX', 'HBB1_ANAMI', 0.48275862068965519),
                  ('HBB1_VAREX', 'HBB1_CYGMA', 0.4863013698630137),
                  ('HBB1_VAREX', 'HBB1_IGUIG', 0.77397260273972601),
                  ('HBB1_VAREX', 'HBB1_MOUSE', 0.6095890410958904),
                  ('HBB1_VAREX', 'HBB1_ONCMY', 0.48965517241379308),
                  ('HBB1_VAREX', 'HBB1_PAGBO', 0.4726027397260274),
                  ('HBB1_VAREX', 'HBB1_RAT', 0.62328767123287676),
                  ('HBB1_VAREX', 'HBB1_SPHPU', 0.69178082191780821),
                  ('HBB1_VAREX', 'HBB1_TAPTE', 0.62328767123287676),
                  ('HBB1_VAREX', 'HBB1_TORMA', 0.36170212765957449),
                  ('HBB1_VAREX', 'HBB1_TORMA', 0.36842105263157893),
                  ('HBB1_VAREX', 'HBB1_TRICR', 0.4513888888888889),
                  ('HBB1_VAREX', 'HBB1_UROHA', 0.59589041095890416),
                  ('HBB1_VAREX', 'HBB1_XENBO', 0.51048951048951052),
                  ('HBB1_VAREX', 'HBB1_XENLA', 0.5174825174825175),
                  ('HBB1_VAREX', 'HBB1_XENTR', 0.4726027397260274),
                  ('HBB1_VAREX', 'MYG_DIDMA', 0.23966942148760331),
                  ('HBB1_VAREX', 'MYG_DIDMA', 0.3888888888888889),
                  ('HBB1_VAREX', 'MYG_ERIEU', 0.23966942148760331),
                  ('HBB1_VAREX', 'MYG_ERIEU', 0.3888888888888889),
                  ('HBB1_VAREX', 'MYG_ESCGI', 0.23622047244094488),
                  ('HBB1_VAREX', 'MYG_ESCGI', 0.41666666666666669),
                  ('HBB1_VAREX', 'MYG_GALCR', 0.2231404958677686),
                  ('HBB1_VAREX', 'MYG_GALCR', 0.44444444444444442),
                  ('HBB1_XENBO', 'HBB0_PAGBO', 0.43356643356643354),
                  ('HBB1_XENBO', 'HBB1_ANAMI', 0.4460431654676259),
                  ('HBB1_XENBO', 'HBB1_CYGMA', 0.45985401459854014),
                  ('HBB1_XENBO', 'HBB1_IGUIG', 0.4825174825174825),
                  ('HBB1_XENBO', 'HBB1_MOUSE', 0.44444444444444442),
                  ('HBB1_XENBO', 'HBB1_ONCMY', 0.40140845070422537),
                  ('HBB1_XENBO', 'HBB1_PAGBO', 0.43356643356643354),
                  ('HBB1_XENBO', 'HBB1_RAT', 0.45833333333333331),
                  ('HBB1_XENBO', 'HBB1_SPHPU', 0.48951048951048953),
                  ('HBB1_XENBO', 'HBB1_TAPTE', 0.4861111111111111),
                  ('HBB1_XENBO', 'HBB1_TORMA', 0.33333333333333331),
                  ('HBB1_XENBO', 'HBB1_TORMA', 0.35714285714285715),
                  ('HBB1_XENBO', 'HBB1_TORMA', 0.40000000000000002),
                  ('HBB1_XENBO', 'HBB1_TRICR', 0.4861111111111111),
                  ('HBB1_XENBO', 'HBB1_UROHA', 0.38461538461538464),
                  ('HBB1_XENBO', 'HBB1_VAREX', 0.51048951048951052),
                  ('HBB1_XENBO', 'HBB1_XENLA', 0.96551724137931039),
                  ('HBB1_XENBO', 'HBB1_XENTR', 0.76388888888888884),
                  ('HBB1_XENBO', 'MYG_DIDMA', 0.28985507246376813),
                  ('HBB1_XENBO', 'MYG_DIDMA', 0.33333333333333331),
                  ('HBB1_XENBO', 'MYG_DIDMA', 0.43478260869565216),
                  ('HBB1_XENBO', 'MYG_ELEMA', 0.22857142857142856),
                  ('HBB1_XENBO', 'MYG_ELEMA', 0.33333333333333331),
                  ('HBB1_XENBO', 'MYG_ELEMA', 0.40909090909090912),
                  ('HBB1_XENBO', 'MYG_ERIEU', 0.29577464788732394),
                  ('HBB1_XENBO', 'MYG_ERIEU', 0.29999999999999999),
                  ('HBB1_XENBO', 'MYG_ERIEU', 0.43478260869565216),
                  ('HBB1_XENBO', 'MYG_GALCR', 0.28985507246376813),
                  ('HBB1_XENBO', 'MYG_GALCR', 0.33333333333333331),
                  ('HBB1_XENBO', 'MYG_GALCR', 0.43478260869565216),
                  ('HBB1_XENLA', 'HBB0_PAGBO', 0.44055944055944057),
                  ('HBB1_XENLA', 'HBB1_ANAMI', 0.45323741007194246),
                  ('HBB1_XENLA', 'HBB1_CYGMA', 0.46715328467153283),
                  ('HBB1_XENLA', 'HBB1_IGUIG', 0.48951048951048953),
                  ('HBB1_XENLA', 'HBB1_MOUSE', 0.44444444444444442),
                  ('HBB1_XENLA', 'HBB1_ONCMY', 0.39436619718309857),
                  ('HBB1_XENLA', 'HBB1_PAGBO', 0.44055944055944057),
                  ('HBB1_XENLA', 'HBB1_RAT', 0.45833333333333331),
                  ('HBB1_XENLA', 'HBB1_SPHPU', 0.4825174825174825),
                  ('HBB1_XENLA', 'HBB1_TAPTE', 0.47222222222222221),
                  ('HBB1_XENLA', 'HBB1_TORMA', 0.33333333333333331),
                  ('HBB1_XENLA', 'HBB1_TORMA', 0.35714285714285715),
                  ('HBB1_XENLA', 'HBB1_TORMA', 0.37777777777777777),
                  ('HBB1_XENLA', 'HBB1_TRICR', 0.49305555555555558),
                  ('HBB1_XENLA', 'HBB1_UROHA', 0.3776223776223776),
                  ('HBB1_XENLA', 'HBB1_VAREX', 0.5174825174825175),
                  ('HBB1_XENLA', 'HBB1_XENBO', 0.96551724137931039),
                  ('HBB1_XENLA', 'HBB1_XENTR', 0.75),
                  ('HBB1_XENLA', 'MYG_DIDMA', 0.30434782608695654),
                  ('HBB1_XENLA', 'MYG_DIDMA', 0.33333333333333331),
                  ('HBB1_XENLA', 'MYG_DIDMA', 0.39130434782608697),
                  ('HBB1_XENLA', 'MYG_ELEMA', 0.22857142857142856),
                  ('HBB1_XENLA', 'MYG_ELEMA', 0.33333333333333331),
                  ('HBB1_XENLA', 'MYG_ELEMA', 0.36363636363636365),
                  ('HBB1_XENLA', 'MYG_ERIEU', 0.29999999999999999),
                  ('HBB1_XENLA', 'MYG_ERIEU', 0.30985915492957744),
                  ('HBB1_XENLA', 'MYG_ERIEU', 0.39130434782608697),
                  ('HBB1_XENLA', 'MYG_ESCGI', 0.2608695652173913),
                  ('HBB1_XENLA', 'MYG_ESCGI', 0.33333333333333331),
                  ('HBB1_XENLA', 'MYG_ESCGI', 0.375),
                  ('HBB1_XENLA', 'MYG_GALCR', 0.30434782608695654),
                  ('HBB1_XENLA', 'MYG_GALCR', 0.33333333333333331),
                  ('HBB1_XENLA', 'MYG_GALCR', 0.39130434782608697),
                  ('HBB1_XENTR', 'HBB0_PAGBO', 0.4726027397260274),
                  ('HBB1_XENTR', 'HBB1_ANAMI', 0.4689655172413793),
                  ('HBB1_XENTR', 'HBB1_CYGMA', 0.47945205479452052),
                  ('HBB1_XENTR', 'HBB1_IGUIG', 0.49315068493150682),
                  ('HBB1_XENTR', 'HBB1_MOUSE', 0.4589041095890411),
                  ('HBB1_XENTR', 'HBB1_ONCMY', 0.39310344827586208),
                  ('HBB1_XENTR', 'HBB1_PAGBO', 0.47945205479452052),
                  ('HBB1_XENTR', 'HBB1_RAT', 0.45205479452054792),
                  ('HBB1_XENTR', 'HBB1_SPHPU', 0.4726027397260274),
                  ('HBB1_XENTR', 'HBB1_TAPTE', 0.45205479452054792),
                  ('HBB1_XENTR', 'HBB1_TORMA', 0.2857142857142857),
                  ('HBB1_XENTR', 'HBB1_TORMA', 0.32098765432098764),
                  ('HBB1_XENTR', 'HBB1_TORMA', 0.41304347826086957),
                  ('HBB1_XENTR', 'HBB1_TRICR', 0.49305555555555558),
                  ('HBB1_XENTR', 'HBB1_UROHA', 0.35616438356164382),
                  ('HBB1_XENTR', 'HBB1_VAREX', 0.4726027397260274),
                  ('HBB1_XENTR', 'HBB1_XENBO', 0.76388888888888884),
                  ('HBB1_XENTR', 'HBB1_XENLA', 0.75),
                  ('HBB1_XENTR', 'MYG_DIDMA', 0.2318840579710145),
                  ('HBB1_XENTR', 'MYG_DIDMA', 0.30769230769230771),
                  ('HBB1_XENTR', 'MYG_DIDMA', 0.34782608695652173),
                  ('HBB1_XENTR', 'MYG_DIDMA', 0.5),
                  ('HBB1_XENTR', 'MYG_ERIEU', 0.23943661971830985),
                  ('HBB1_XENTR', 'MYG_ERIEU', 0.25),
                  ('HBB1_XENTR', 'MYG_ERIEU', 0.34782608695652173),
                  ('HBB1_XENTR', 'MYG_ERIEU', 0.41666666666666669),
                  ('HBB1_XENTR', 'MYG_ESCGI', 0.21739130434782608),
                  ('HBB1_XENTR', 'MYG_ESCGI', 0.26923076923076922),
                  ('HBB1_XENTR', 'MYG_ESCGI', 0.36363636363636365),
                  ('HBB1_XENTR', 'MYG_ESCGI', 0.5),
                  ('HBB1_XENTR', 'MYG_GALCR', 0.2318840579710145),
                  ('HBB1_XENTR', 'MYG_GALCR', 0.30769230769230771),
                  ('HBB1_XENTR', 'MYG_GALCR', 0.34782608695652173),
                  ('HBB1_XENTR', 'MYG_GALCR', 0.41666666666666669),
                  ('MYG_DIDMA', 'HBB0_PAGBO', 0.22033898305084745),
                  ('MYG_DIDMA', 'HBB0_PAGBO', 0.25),
                  ('MYG_DIDMA', 'HBB1_IGUIG', 0.23622047244094488),
                  ('MYG_DIDMA', 'HBB1_IGUIG', 0.5),
                  ('MYG_DIDMA', 'HBB1_MOUSE', 0.27272727272727271),
                  ('MYG_DIDMA', 'HBB1_MOUSE', 0.45454545454545453),
                  ('MYG_DIDMA', 'HBB1_ONCMY', 0.24193548387096775),
                  ('MYG_DIDMA', 'HBB1_ONCMY', 0.3888888888888889),
                  ('MYG_DIDMA', 'HBB1_RAT', 0.27272727272727271),
                  ('MYG_DIDMA', 'HBB1_RAT', 0.45454545454545453),
                  ('MYG_DIDMA', 'HBB1_TAPTE', 0.23966942148760331),
                  ('MYG_DIDMA', 'HBB1_TAPTE', 0.5),
                  ('MYG_DIDMA', 'HBB1_VAREX', 0.23966942148760331),
                  ('MYG_DIDMA', 'HBB1_VAREX', 0.3888888888888889),
                  ('MYG_DIDMA', 'HBB1_XENBO', 0.28985507246376813),
                  ('MYG_DIDMA', 'HBB1_XENBO', 0.33333333333333331),
                  ('MYG_DIDMA', 'HBB1_XENBO', 0.43478260869565216),
                  ('MYG_DIDMA', 'HBB1_XENLA', 0.30434782608695654),
                  ('MYG_DIDMA', 'HBB1_XENLA', 0.33333333333333331),
                  ('MYG_DIDMA', 'HBB1_XENLA', 0.39130434782608697),
                  ('MYG_DIDMA', 'HBB1_XENTR', 0.2318840579710145),
                  ('MYG_DIDMA', 'HBB1_XENTR', 0.30769230769230771),
                  ('MYG_DIDMA', 'HBB1_XENTR', 0.34782608695652173),
                  ('MYG_DIDMA', 'HBB1_XENTR', 0.5),
                  ('MYG_DIDMA', 'MYG_ELEMA', 0.81045751633986929),
                  ('MYG_DIDMA', 'MYG_ERIEU', 0.87581699346405228),
                  ('MYG_DIDMA', 'MYG_ESCGI', 0.83552631578947367),
                  ('MYG_DIDMA', 'MYG_GALCR', 0.83006535947712423),
                  ('MYG_ELEMA', 'HBB0_PAGBO', 0.19834710743801653),
                  ('MYG_ELEMA', 'HBB0_PAGBO', 0.2857142857142857),
                  ('MYG_ELEMA', 'HBB1_MOUSE', 0.2413793103448276),
                  ('MYG_ELEMA', 'HBB1_MOUSE', 0.40000000000000002),
                  ('MYG_ELEMA', 'HBB1_MOUSE', 0.45454545454545453),
                  ('MYG_ELEMA', 'HBB1_RAT', 0.25),
                  ('MYG_ELEMA', 'HBB1_RAT', 0.40000000000000002),
                  ('MYG_ELEMA', 'HBB1_RAT', 0.45454545454545453),
                  ('MYG_ELEMA', 'HBB1_XENBO', 0.22857142857142856),
                  ('MYG_ELEMA', 'HBB1_XENBO', 0.33333333333333331),
                  ('MYG_ELEMA', 'HBB1_XENBO', 0.40909090909090912),
                  ('MYG_ELEMA', 'HBB1_XENLA', 0.22857142857142856),
                  ('MYG_ELEMA', 'HBB1_XENLA', 0.33333333333333331),
                  ('MYG_ELEMA', 'HBB1_XENLA', 0.36363636363636365),
                  ('MYG_ELEMA', 'MYG_DIDMA', 0.81045751633986929),
                  ('MYG_ELEMA', 'MYG_ERIEU', 0.82352941176470584),
                  ('MYG_ELEMA', 'MYG_ESCGI', 0.83552631578947367),
                  ('MYG_ELEMA', 'MYG_GALCR', 0.84313725490196079),
                  ('MYG_ERIEU', 'HBB0_PAGBO', 0.21186440677966101),
                  ('MYG_ERIEU', 'HBB0_PAGBO', 0.25),
                  ('MYG_ERIEU', 'HBB1_IGUIG', 0.19047619047619047),
                  ('MYG_ERIEU', 'HBB1_IGUIG', 0.2857142857142857),
                  ('MYG_ERIEU', 'HBB1_IGUIG', 0.42857142857142855),
                  ('MYG_ERIEU', 'HBB1_IGUIG', 0.58333333333333337),
                  ('MYG_ERIEU', 'HBB1_MOUSE', 0.28099173553719009),
                  ('MYG_ERIEU', 'HBB1_MOUSE', 0.45454545454545453),
                  ('MYG_ERIEU', 'HBB1_ONCMY', 0.20967741935483872),
                  ('MYG_ERIEU', 'HBB1_ONCMY', 0.44444444444444442),
                  ('MYG_ERIEU', 'HBB1_RAT', 0.27272727272727271),
                  ('MYG_ERIEU', 'HBB1_RAT', 0.45454545454545453),
                  ('MYG_ERIEU', 'HBB1_TAPTE', 0.24793388429752067),
                  ('MYG_ERIEU', 'HBB1_TAPTE', 0.5),
                  ('MYG_ERIEU', 'HBB1_UROHA', 0.24675324675324675),
                  ('MYG_ERIEU', 'HBB1_UROHA', 0.3125),
                  ('MYG_ERIEU', 'HBB1_UROHA', 0.42857142857142855),
                  ('MYG_ERIEU', 'HBB1_UROHA', 1.0),
                  ('MYG_ERIEU', 'HBB1_VAREX', 0.23966942148760331),
                  ('MYG_ERIEU', 'HBB1_VAREX', 0.3888888888888889),
                  ('MYG_ERIEU', 'HBB1_XENBO', 0.29577464788732394),
                  ('MYG_ERIEU', 'HBB1_XENBO', 0.29999999999999999),
                  ('MYG_ERIEU', 'HBB1_XENBO', 0.43478260869565216),
                  ('MYG_ERIEU', 'HBB1_XENLA', 0.29999999999999999),
                  ('MYG_ERIEU', 'HBB1_XENLA', 0.30985915492957744),
                  ('MYG_ERIEU', 'HBB1_XENLA', 0.39130434782608697),
                  ('MYG_ERIEU', 'HBB1_XENTR', 0.23943661971830985),
                  ('MYG_ERIEU', 'HBB1_XENTR', 0.25),
                  ('MYG_ERIEU', 'HBB1_XENTR', 0.34782608695652173),
                  ('MYG_ERIEU', 'HBB1_XENTR', 0.41666666666666669),
                  ('MYG_ERIEU', 'MYG_DIDMA', 0.87581699346405228),
                  ('MYG_ERIEU', 'MYG_ELEMA', 0.82352941176470584),
                  ('MYG_ERIEU', 'MYG_ESCGI', 0.83552631578947367),
                  ('MYG_ERIEU', 'MYG_GALCR', 0.85620915032679734),
                  ('MYG_ESCGI', 'HBB0_PAGBO', 0.23728813559322035),
                  ('MYG_ESCGI', 'HBB0_PAGBO', 0.33333333333333331),
                  ('MYG_ESCGI', 'HBB1_CYGMA', 0.22222222222222221),
                  ('MYG_ESCGI', 'HBB1_CYGMA', 0.24193548387096775),
                  ('MYG_ESCGI', 'HBB1_IGUIG', 0.21428571428571427),
                  ('MYG_ESCGI', 'HBB1_IGUIG', 0.2857142857142857),
                  ('MYG_ESCGI', 'HBB1_IGUIG', 0.29870129870129869),
                  ('MYG_ESCGI', 'HBB1_IGUIG', 0.41666666666666669),
                  ('MYG_ESCGI', 'HBB1_MOUSE', 0.26446280991735538),
                  ('MYG_ESCGI', 'HBB1_MOUSE', 0.45454545454545453),
                  ('MYG_ESCGI', 'HBB1_ONCMY', 0.23728813559322035),
                  ('MYG_ESCGI', 'HBB1_ONCMY', 0.33333333333333331),
                  ('MYG_ESCGI', 'HBB1_RAT', 0.256198347107438),
                  ('MYG_ESCGI', 'HBB1_RAT', 0.45454545454545453),
                  ('MYG_ESCGI', 'HBB1_TAPTE', 0.35416666666666669),
                  ('MYG_ESCGI', 'HBB1_TAPTE', 0.40909090909090912),
                  ('MYG_ESCGI', 'HBB1_TORMA', 0.21428571428571427),
                  ('MYG_ESCGI', 'HBB1_TORMA', 0.4375),
                  ('MYG_ESCGI', 'HBB1_VAREX', 0.23622047244094488),
                  ('MYG_ESCGI', 'HBB1_VAREX', 0.41666666666666669),
                  ('MYG_ESCGI', 'HBB1_XENLA', 0.2608695652173913),
                  ('MYG_ESCGI', 'HBB1_XENLA', 0.33333333333333331),
                  ('MYG_ESCGI', 'HBB1_XENLA', 0.375),
                  ('MYG_ESCGI', 'HBB1_XENTR', 0.21739130434782608),
                  ('MYG_ESCGI', 'HBB1_XENTR', 0.26923076923076922),
                  ('MYG_ESCGI', 'HBB1_XENTR', 0.36363636363636365),
                  ('MYG_ESCGI', 'HBB1_XENTR', 0.5),
                  ('MYG_ESCGI', 'MYG_DIDMA', 0.83552631578947367),
                  ('MYG_ESCGI', 'MYG_ELEMA', 0.83552631578947367),
                  ('MYG_ESCGI', 'MYG_ERIEU', 0.83552631578947367),
                  ('MYG_ESCGI', 'MYG_GALCR', 0.84210526315789469),
                  ('MYG_GALCR', 'HBB0_PAGBO', 0.23728813559322035),
                  ('MYG_GALCR', 'HBB0_PAGBO', 0.29166666666666669),
                  ('MYG_GALCR', 'HBB1_IGUIG', 0.19047619047619047),
                  ('MYG_GALCR', 'HBB1_IGUIG', 0.29870129870129869),
                  ('MYG_GALCR', 'HBB1_IGUIG', 0.42857142857142855),
                  ('MYG_GALCR', 'HBB1_IGUIG', 0.5),
                  ('MYG_GALCR', 'HBB1_MOUSE', 0.256198347107438),
                  ('MYG_GALCR', 'HBB1_MOUSE', 0.45454545454545453),
                  ('MYG_GALCR', 'HBB1_ONCMY', 0.22580645161290322),
                  ('MYG_GALCR', 'HBB1_ONCMY', 0.3888888888888889),
                  ('MYG_GALCR', 'HBB1_RAT', 0.24793388429752067),
                  ('MYG_GALCR', 'HBB1_RAT', 0.45454545454545453),
                  ('MYG_GALCR', 'HBB1_TAPTE', 0.24793388429752067),
                  ('MYG_GALCR', 'HBB1_TAPTE', 0.5),
                  ('MYG_GALCR', 'HBB1_VAREX', 0.2231404958677686),
                  ('MYG_GALCR', 'HBB1_VAREX', 0.44444444444444442),
                  ('MYG_GALCR', 'HBB1_XENBO', 0.28985507246376813),
                  ('MYG_GALCR', 'HBB1_XENBO', 0.33333333333333331),
                  ('MYG_GALCR', 'HBB1_XENBO', 0.43478260869565216),
                  ('MYG_GALCR', 'HBB1_XENLA', 0.30434782608695654),
                  ('MYG_GALCR', 'HBB1_XENLA', 0.33333333333333331),
                  ('MYG_GALCR', 'HBB1_XENLA', 0.39130434782608697),
                  ('MYG_GALCR', 'HBB1_XENTR', 0.2318840579710145),
                  ('MYG_GALCR', 'HBB1_XENTR', 0.30769230769230771),
                  ('MYG_GALCR', 'HBB1_XENTR', 0.34782608695652173),
                  ('MYG_GALCR', 'HBB1_XENTR', 0.41666666666666669),
                  ('MYG_GALCR', 'MYG_DIDMA', 0.83006535947712423),
                  ('MYG_GALCR', 'MYG_ELEMA', 0.84313725490196079),
                  ('MYG_GALCR', 'MYG_ERIEU', 0.85620915032679734),
                  ('MYG_GALCR', 'MYG_ESCGI', 0.84210526315789469),
                  ('PRCA_ANASP', 'PRCA_ANAVA', 0.97199341021416807),
                  ('PRCA_ANASP', 'PRCA_ANAVA', 1.0),
                  ('PRCA_ANAVA', 'PRCA_ANASP', 0.97199341021416807),
                  ('PRCA_ANAVA', 'PRCA_ANASP', 1.0)]

###

if __name__ == '__main__':
    PygrTestProgram(verbosity=2)
<|MERGE_RESOLUTION|>--- conflicted
+++ resolved
@@ -88,8 +88,10 @@
     def get_multiblast_results(self):
         """return saved results or generate them if needed;
         results are saved so we only do this time-consuming operation once"""
-<<<<<<< HEAD
         global _multiblast_results
+
+        if not testutil.blast_enabled():
+            raise SkipTest, "no BLAST installed"
 
         if not _multiblast_results:
             logger.info("running expensive multiblast")
@@ -103,24 +105,6 @@
             _multiblast_results = [al[seq] for seq in self.prot.values()]
             
         return _multiblast_results
-=======
-        if not testutil.blast_enabled():
-            raise SkipTest, "no BLAST installed"
-        
-        try: # return saved results if available
-            return self.saved_multiblast_results
-        except AttributeError:
-            pass
-        blastmap = blast.BlastMapping(self.prot, verbose=False)
-        al = cnestedlist.NLMSA('blasthits', 'memory', pairwiseMode=True,
-                               bidirectional=False)
-        
-        blastmap(al=al, queryDB=self.prot) # all vs all
-        
-        al.build() # construct the alignment indexes
-        self.saved_multiblast_results = [al[seq] for seq in self.prot.values()]
-        return self.saved_multiblast_results
->>>>>>> 52edb20e
 
     def test_multiblast_single(self):
         "Test multi-sequence BLAST results, for BLASTs run one by one."
