--- conflicted
+++ resolved
@@ -1,11 +1,7 @@
 
-<<<<<<< HEAD
 import ConfigParser, sys, os, string
-=======
-import sys, os, string
 from pygr.mapping import Collection
 import pygr.Data
->>>>>>> 937d947e
 
 config = ConfigParser.ConfigParser({'testOutputBaseDir' : '.', 'smallSampleKey': ''})
 config.read([ os.path.expanduser('~/.pygrrc'), os.path.expanduser('~/pygr.cfg'), 'pygrrc', 'pygr.cfg' ])	# FIXME: make this OS-dependent?
