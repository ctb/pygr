import os, unittest
<<<<<<< HEAD
from testlib import testutil
from pygr.sqlgraph import SQLTable,SQLTableNoCache,getNameCursor,\
=======
from testlib import testutil, logger
from pygr.sqlgraph import SQLTable,SQLTableNoCache,connect_default_db,\
>>>>>>> ef9dc101
     MapView,GraphView,DBServerInfo,import_sqlite
from pygr import logger

class SQLTable_Setup(unittest.TestCase):
    tableClass = SQLTable
    def __init__(self, *args, **kwargs):
        unittest.TestCase.__init__(self, *args, **kwargs)
        self.conn,self.cursor = connect_default_db() # share conn for all tests
    def setUp(self):
        self.load_data(writeable=self.writeable)
    def load_data(self, cursor=None, tableName='test.sqltable_test',
                  writeable=False):
        'create 3 tables and load 9 rows for our tests'
        if cursor is not None:
            self.cursor = cursor
        else: # reuse default cursor
            cursor = self.cursor
        self.tableName = tableName
        self.joinTable1 = joinTable1 = tableName + '1'
        self.joinTable2 = joinTable2 = tableName + '2'
        createTable = """\
        CREATE TABLE %s (primary_id INTEGER PRIMARY KEY %%(AUTO_INCREMENT)s, seq_id TEXT, start INTEGER, stop INTEGER)
        """ % tableName
        self.db = self.tableClass(tableName, cursor, dropIfExists=True,
                                  createTable=createTable,
                                  writeable=writeable)
        self.sourceDB = self.tableClass(joinTable1, cursor,
                                        dropIfExists=True, createTable="""\
        CREATE TABLE %s (my_id INTEGER PRIMARY KEY,
              other_id VARCHAR(16))
        """ % joinTable1)
        self.targetDB = self.tableClass(joinTable2, cursor,
                                        dropIfExists=True, createTable="""\
        CREATE TABLE %s (third_id INTEGER PRIMARY KEY,
              other_id VARCHAR(16))
        """ % joinTable2)
        sql = """
            INSERT INTO %s (seq_id, start, stop) VALUES ('seq1', 0, 10)
            INSERT INTO %s (seq_id, start, stop) VALUES ('seq2', 5, 15)
            INSERT INTO %s VALUES (2,'seq2')
            INSERT INTO %s VALUES (3,'seq3')
            INSERT INTO %s VALUES (4,'seq4')
            INSERT INTO %s VALUES (7, 'seq2')
            INSERT INTO %s VALUES (99, 'seq3')
            INSERT INTO %s VALUES (6, 'seq4')
            INSERT INTO %s VALUES (8, 'seq4')
        """ % tuple(([tableName]*2) + ([joinTable1]*3) + ([joinTable2]*4))
        for line in sql.strip().splitlines(): # insert our test data
            self.db.cursor.execute(line.strip())
    def tearDown(self):
        self.db.cursor.execute('drop table if exists %s' % self.tableName)
        self.db.cursor.execute('drop table if exists %s' % self.joinTable1)
        self.db.cursor.execute('drop table if exists %s' % self.joinTable2)

class SQLTable_Test(SQLTable_Setup):
    writeable = False # read-only database interface
    def test_keys(self):
        k = self.db.keys()
        k.sort()
        assert k == [1, 2]
    def test_contains(self):
        assert 1 in self.db
        assert 2 in self.db
        assert 'foo' not in self.db
    def test_has_key(self):
        assert self.db.has_key(1)
        assert self.db.has_key(2)
        assert not self.db.has_key('foo')
    def test_get(self):
        assert self.db.get('foo') is None
        assert self.db.get(1) == self.db[1]
        assert self.db.get(2) == self.db[2]
    def test_items(self):
        i = [ k for (k,v) in self.db.items() ]
        i.sort()
        assert i == [1, 2]
    def test_iterkeys(self):
        kk = self.db.keys()
        kk.sort()
        ik = list(self.db.iterkeys())
        ik.sort()
        assert kk == ik
    def test_itervalues(self):
        kv = self.db.values()
        kv.sort()
        iv = list(self.db.itervalues())
        iv.sort()
        assert kv == iv
    def test_iteritems(self):
        ki = self.db.items()
        ki.sort()
        ii = list(self.db.iteritems())
        ii.sort()
        assert ki == ii
    def test_readonly(self):
        'test error handling of write attempts to read-only DB'
        try:
            self.db.new(seq_id='freddy', start=3000, stop=4500)
            raise AssertionError('failed to trap attempt to write to db')
        except ValueError:
            pass
        o = self.db[1]
        try:
            self.db[33] = o
            raise AssertionError('failed to trap attempt to write to db')
        except ValueError:
            pass
        try:
            del self.db[2]
            raise AssertionError('failed to trap attempt to write to db')
        except ValueError:
            pass

    ### @CTB need to test write access
    def test_mapview(self):
        'test MapView of SQL join'
        m = MapView(self.sourceDB, self.targetDB,"""\
        SELECT t2.third_id FROM %s t1, %s t2
           WHERE t1.my_id=%%s and t1.other_id=t2.other_id
        """ % (self.joinTable1,self.joinTable2), cursor=self.db.cursor)
        assert m[self.sourceDB[2]] == self.targetDB[7]
        assert m[self.sourceDB[3]] == self.targetDB[99]
        assert self.sourceDB[2] in m
        try:
            d = m[self.sourceDB[4]]
            raise AssertionError('failed to trap non-unique mapping')
        except KeyError:
            pass
    def test_graphview(self):
        'test GraphView of SQL join'
        m = GraphView(self.sourceDB, self.targetDB,"""\
        SELECT t2.third_id FROM %s t1, %s t2
           WHERE t1.my_id=%%s and t1.other_id=t2.other_id
        """ % (self.joinTable1,self.joinTable2), cursor=self.db.cursor)
        d = m[self.sourceDB[4]]
        assert len(d) == 2
        assert self.targetDB[6] in d and self.targetDB[8] in d
        assert self.sourceDB[2] in m

class SQLiteBase(testutil.SQLite_Mixin):
    def sqlite_load(self):
        self.load_data(self.cursor, 'sqltable_test', writeable=self.writeable)

class SQLiteTable_Test(SQLiteBase, SQLTable_Test):
    def __init__(self, *args, **kwargs):
        unittest.TestCase.__init__(self, *args, **kwargs)

class SQLTable_NoCache_Test(SQLTable_Test):
    tableClass = SQLTableNoCache

class SQLiteTable_NoCache_Test(SQLiteTable_Test):
    tableClass = SQLTableNoCache

class SQLTableRW_Test(SQLTable_Setup):
    'test write operations'
    writeable = True
    def test_new(self):
        'test row creation with auto inc ID'
        n = len(self.db)
        o = self.db.new(seq_id='freddy', start=3000, stop=4500)
        assert len(self.db) == n + 1
        t = self.tableClass(self.tableName, self.db.cursor) # requery the db
        result = t[o.id]
        assert result.seq_id == 'freddy' and result.start==3000 \
               and result.stop==4500
    def test_new2(self):
        'check row creation with specified ID'
        n = len(self.db)
        o = self.db.new(id=99, seq_id='jeff', start=3000, stop=4500)
        assert len(self.db) == n + 1
        assert o.id == 99
        t = self.tableClass(self.tableName, self.db.cursor) # requery the db
        result = t[99]
        assert result.seq_id == 'jeff' and result.start==3000 \
               and result.stop==4500
    def test_attr(self):
        'test changing an attr value'
        o = self.db[2]
        assert o.seq_id == 'seq2'
        o.seq_id = 'newval' # overwrite this attribute
        assert o.seq_id == 'newval' # check cached value
        t = self.tableClass(self.tableName, self.db.cursor) # requery the db
        result = t[2]
        assert result.seq_id == 'newval'
    def test_delitem(self):
        'test deletion of a row'
        n = len(self.db)
        del self.db[1]
        assert len(self.db) == n - 1
        try:
            result = self.db[1]
            raise AssertionError('old ID still exists!')
        except KeyError:
            pass
    def test_setitem(self):
        'test assigning new ID to existing object'
        o = self.db.new(id=17, seq_id='bob', start=2000, stop=2500)
        self.db[13] = o
        assert o.id == 13
        try:
            result = self.db[17]
            raise AssertionError('old ID still exists!')
        except KeyError:
            pass
        t = self.tableClass(self.tableName, self.db.cursor) # requery the db
        result = t[13]
        assert result.seq_id == 'bob' and result.start==2000 \
               and result.stop==2500
        try:
            result = t[17]
            raise AssertionError('old ID still exists!')
        except KeyError:
            pass
        

class SQLiteTableRW_Test(SQLiteBase, SQLTableRW_Test):
    def __init__(self, *args, **kwargs):
        unittest.TestCase.__init__(self, *args, **kwargs)

class SQLTableRW_NoCache_Test(SQLTableRW_Test):
    tableClass = SQLTableNoCache

class SQLiteTableRW_NoCache_Test(SQLiteTableRW_Test):
    tableClass = SQLTableNoCache

class Ensembl_Test(unittest.TestCase):
     
    def setUp(self):
        # test will be skipped if mysql module or ensembldb server unavailable

        logger.debug('accessing ensembldb.ensembl.org')
        conn = DBServerInfo(host='ensembldb.ensembl.org', user='anonymous',
                            passwd='')
        translationDB = SQLTable('homo_sapiens_core_47_36i.translation',
                                 serverInfo=conn)
        exonDB = SQLTable('homo_sapiens_core_47_36i.exon', serverInfo=conn)
        
        sql_statement = '''SELECT t3.exon_id FROM
homo_sapiens_core_47_36i.translation AS tr,
homo_sapiens_core_47_36i.exon_transcript AS t1,
homo_sapiens_core_47_36i.exon_transcript AS t2,
homo_sapiens_core_47_36i.exon_transcript AS t3 WHERE tr.translation_id = %s
AND tr.transcript_id = t1.transcript_id AND t1.transcript_id =
t2.transcript_id AND t2.transcript_id = t3.transcript_id AND t1.exon_id =
tr.start_exon_id AND t2.exon_id = tr.end_exon_id AND t3.rank >= t1.rank AND
t3.rank <= t2.rank ORDER BY t3.rank
            '''
        self.translationExons = GraphView(translationDB, exonDB,
                                          sql_statement, serverInfo=conn)
        self.translation = translationDB[15121]
    
    def test_orderBy(self):
        "Ensemble access, test order by"
        'test issue 53: ensure that the ORDER BY results are correct'
        exons = self.translationExons[self.translation] # do the query
        result = [e.id for e in exons]
        correct = [95160,95020,95035,95050,95059,95069,95081,95088,95101,
                   95110,95172]
        self.assertEqual(result, correct) # make sure the exact order matches

def get_suite():
    "Returns the testsuite"

    tests = []

    # detect mysql
    if testutil.mysql_enabled():
        tests.append(SQLTable_Test)
        tests.append(SQLTableRW_Test)
        tests.append(SQLTable_NoCache_Test)
        tests.append(SQLTableRW_NoCache_Test)
        tests.append(Ensembl_Test) 
    else:
        testutil.info('*** skipping MySQL tests')
    if testutil.sqlite_enabled():
        tests.append(SQLiteTable_Test)
        tests.append(SQLiteTableRW_Test)
        tests.append(SQLiteTable_NoCache_Test)
        tests.append(SQLiteTableRW_NoCache_Test)

    return testutil.make_suite(tests)

if __name__ == '__main__':
    suite = get_suite()
    unittest.TextTestRunner(verbosity=2).run(suite)<|MERGE_RESOLUTION|>--- conflicted
+++ resolved
@@ -1,11 +1,6 @@
 import os, unittest
-<<<<<<< HEAD
 from testlib import testutil
-from pygr.sqlgraph import SQLTable,SQLTableNoCache,getNameCursor,\
-=======
-from testlib import testutil, logger
 from pygr.sqlgraph import SQLTable,SQLTableNoCache,connect_default_db,\
->>>>>>> ef9dc101
      MapView,GraphView,DBServerInfo,import_sqlite
 from pygr import logger
 
