import unittest
<<<<<<< HEAD
from testlib import testutil
from pygr import cnestedlist, nlmsa_utils, seqdb
=======
from testlib import testutil, PygrTestProgram
from pygr import cnestedlist, nlmsa_utils
>>>>>>> 87c83e2b

class NestedList_Test(unittest.TestCase):
    "Basic cnestedlist class tests"

    def setUp(self):
        self.db = cnestedlist.IntervalDB()
        ivals = [(0,10,1,-110,-100), (-20,-5,2,300,315)]
        self.db.save_tuples(ivals)

    def test_query(self):
        "NestedList query"
        assert self.db.find_overlap_list(0,10) == \
                         [(0, 10, 1, -110, -100), (5, 20, 2, -315, -300)]

    def test_reverse(self):
        "NestedList reverse"
        assert self.db.find_overlap_list(-11,-7) == \
                         [(-10, 0, 1, 100, 110), (-20, -5, 2, 300, 315)]

    def test_filedb(self):
        "NestedList filedb"
        tempdir  = testutil.TempDir('nlmsa-test')
        filename = tempdir.subfile('nlmsa')
        self.db.write_binaries(filename)
        fdb=cnestedlist.IntervalFileDB(filename)
        assert fdb.find_overlap_list(0,10) == \
                         [(0, 10, 1, -110, -100), (5, 20, 2, -315, -300)]
        assert fdb.find_overlap_list(-11,-7) == \
                         [(-10, 0, 1, 100, 110), (-20, -5, 2, 300, 315)]
        
        # fails on windows
        #tempdir.remove()  @CTB

class NLMSA_Test(unittest.TestCase):

    def setUp(self):
        pass

    def test_empty(self):
        "NLMSA Empty"
        blasthits  = testutil.tempdatafile('blasthits')

        msa = cnestedlist.NLMSA(blasthits , 'memory', pairwiseMode=True)
        try:
            msa.build()
            raise AssertionError('failed to trap empty alignment!')
        except nlmsa_utils.EmptyAlignmentError:
            pass

    def test_empty2(self):
        "NLMSA Empty 2"
        blasthits = testutil.tempdatafile('blasthits2')
        msa = cnestedlist.NLMSA(blasthits, mode='w', pairwiseMode=True)
        try:
            msa.build()
            raise AssertionError('failed to trap empty alignment!')
        except nlmsa_utils.EmptyAlignmentError:
            pass

    def test_build(self):
        "NLMSA build"
        
        testnlmsa = testutil.tempdatafile('testnlmsa')
        msa = cnestedlist.NLMSA(testnlmsa, mode='w', pairwiseMode=True,
                                bidirectional=False)

<<<<<<< HEAD
class NLMSA_BuildWithAlignedIntervals_Test(unittest.TestCase):
    def setUp(self):
        seqdb_name = testutil.datafile('alignments.fa')
        self.db = seqdb.SequenceFileDB(seqdb_name)

    def _check_results(self, n):
        db = self.db
        
        a, b, c = db['a'], db['b'], db['c']
        
        ival = a[0:8]
        (result,) = n[ival].keys()
        assert result == b[0:8]

        ival = a[12:20]
        (result,) = n[ival].keys()
        assert result == c[0:8]

        l = sorted(n[a].keys())
        assert b[0:8] in l
        assert c[0:8] in l

        
        
    def test_simple(self):           # @CTB doesn't work
        # first set of intervals
        db = self.db

        ivals = [(('a', 0, 8, 1), ('b', 0, 8, 1),),
                 (('a', 12, 20, 1), ('c', 0, 8, 1)),]

        n = cnestedlist.NLMSA('test', mode='memory', pairwiseMode=True)

        n.add_aligned_intervals(alignedIvals=ivals, srcDB=db, destDB=db,
                                alignedIvalsAttrs=dict(id=0, start=1,
                                stop=2, idDest=0, startDest=1,
                                stopDest=2, ori=3, oriDest=3))
        n.build()

        self._check_results(n)

    def test_simple_no_ori(self):
        # first set of intervals
        db = self.db

        ivals = [(('a', 0, 8,), ('b', 0, 8,),),
                 (('a', 12, 20,), ('c', 0, 8,)),]

        n = cnestedlist.NLMSA('test', mode='memory', pairwiseMode=True)

        n.add_aligned_intervals(alignedIvals=ivals, srcDB=db, destDB=db,
                                alignedIvalsAttrs=dict(id=0, start=1,
                                                       stop=2, idDest=0,
                                                       startDest=1,stopDest=2))
        n.build()

        self._check_results(n)

    def test_attr(self):
        class Bag(object):
            def __init__(self, **kw):
                self.__dict__.update(kw)

        # first set of intervals
        db = self.db
        a, b, c = db['a'], db['b'], db['c']

        src_ival1 = Bag(id='a', start=0, stop=8, ori=1)
        dst_ival1 = Bag(id='b', start=0, stop=8, ori=1)
        
        src_ival2 = Bag(id='a', start=12, stop=20, ori=1)
        dst_ival2 = Bag(id='c', start=0, stop=8, ori=1)
        
        ivals = [(src_ival1, dst_ival1), (src_ival2, dst_ival2)]

        n = cnestedlist.NLMSA('test', mode='memory', pairwiseMode=True)

        n.add_aligned_intervals(alignedIvals=ivals, srcDB=db, destDB=db)
        n.build()

        self._check_results(n)

    def test_single_ival_attr(self):
        class Bag(object):
            def __init__(self, **kw):
                self.__dict__.update(kw)

        # first set of intervals
        db = self.db
        a, b, c = db['a'], db['b'], db['c']

        ival1 = Bag(id='a', start=0, stop=8, ori=1,
                    idDest='b', startDest=0, stopDest=8, stopOri=1)
        ival2 = Bag(id='a', start=12, stop=20, ori=1,
                    idDest='c', startDest=0, stopDest=8, oriDest=1)
        
        ivals = [ival1, ival2]

        n = cnestedlist.NLMSA('test', mode='memory', pairwiseMode=True)

        n.add_aligned_intervals(alignedIvals=ivals, srcDB=db, destDB=db,
                                alignedIvalsAttrs={}) # @CTB empty dict??
        n.build()

        self._check_results(n)


def test_no_seqDict_args(self):
        class Bag(object):
            def __init__(self, **kw):
                self.__dict__.update(kw)

        # first set of intervals
        db = self.db

        src_ival1 = Bag(id='a', start=0, stop=8, ori=1)
        dst_ival1 = Bag(id='b', start=0, stop=8, ori=1)
        
        src_ival2 = Bag(id='a', start=12, stop=20, ori=1)
        dst_ival2 = Bag(id='c', start=0, stop=8, ori=1)
        
        ivals = [(src_ival1, dst_ival1), (src_ival2, dst_ival2)]

        n = cnestedlist.NLMSA('test', mode='memory', pairwiseMode=True,
                              seqDict=db)

        n.add_aligned_intervals(alignedIvals=ivals)
        n.build()

def get_suite():
    "Returns the testsuite"
    tests  = [ NestedList_Test, NLMSA_Test,
               NLMSA_BuildWithAlignedIntervals_Test ]
    return testutil.make_suite(tests)

=======
>>>>>>> 87c83e2b
if __name__ == '__main__':
    PygrTestProgram(verbosity=2)<|MERGE_RESOLUTION|>--- conflicted
+++ resolved
@@ -1,11 +1,6 @@
 import unittest
-<<<<<<< HEAD
-from testlib import testutil
+from testlib import testutil, PygrTestProgram
 from pygr import cnestedlist, nlmsa_utils, seqdb
-=======
-from testlib import testutil, PygrTestProgram
-from pygr import cnestedlist, nlmsa_utils
->>>>>>> 87c83e2b
 
 class NestedList_Test(unittest.TestCase):
     "Basic cnestedlist class tests"
@@ -72,7 +67,6 @@
         msa = cnestedlist.NLMSA(testnlmsa, mode='w', pairwiseMode=True,
                                 bidirectional=False)
 
-<<<<<<< HEAD
 class NLMSA_BuildWithAlignedIntervals_Test(unittest.TestCase):
     def setUp(self):
         seqdb_name = testutil.datafile('alignments.fa')
@@ -202,13 +196,5 @@
         n.add_aligned_intervals(alignedIvals=ivals)
         n.build()
 
-def get_suite():
-    "Returns the testsuite"
-    tests  = [ NestedList_Test, NLMSA_Test,
-               NLMSA_BuildWithAlignedIntervals_Test ]
-    return testutil.make_suite(tests)
-
-=======
->>>>>>> 87c83e2b
 if __name__ == '__main__':
     PygrTestProgram(verbosity=2)