Creating, Querying, and Storing Alignments
------------------------------------------

Alignment Basics
^^^^^^^^^^^^^^^^

<<<<<<< HEAD
Pygr multiple alignment objects can be treated as mappings of sequence
intervals onto sequence intervals.  Here is an example showing basic
operations for constructing and querying an alignment.

First, create an empty in-memory alignment:

   >>> from pygr import cnestedlist
   >>> simple_al = cnestedlist.NLMSA('hbb', mode='memory')

Load some sequences, too:

   >>> from pygr import seqdb
   >>> db = seqdb.SequenceFileDB('data/sp_all_hbb')
   >>> mouse = db['HBB1_MOUSE']
   >>> rat = db['HBB1_RAT']
   >>> frog = db['HBB1_XENLA']

Now, add the mouse sequence to the alignment:

   >>> simple_al += mouse

and align several intervals from other sequences to the mouse sequence:

   >>> ival = mouse[40:60]
   >>> simple_al[ival] += rat[42:62]
   >>> simple_al[ival] += frog[38:58]

Once we're done adding aligned intervals, build the alignment object
to prepare it for querying:

   >>> simple_al.build()

Now we can query the alignment with any new interval overlapping the
mouse interval to which we aligned everything:

   >>> sub_ival = mouse[48:52]
   >>> for aligned_ival in simple_al[sub_ival]:
   ...   print repr(aligned_ival)
   HBB1_RAT[50:54]
   HBB1_XENLA[46:50]

We can also use any of the other sequences as keys, e.g. the whole
rat sequence:

   >>> for aligned_ival in simple_al[rat]:
   ...   print repr(aligned_ival)
   HBB1_MOUSE[40:60]

When you query 'simple_al' with an interval, it returns an
``NLMSASlice`` object.  The examples above all use the basic iterator
interface to ``NLMSASlice``, and it's equivalent to calling ``keys()``
with no arguments (we'll discuss ``keys()`` in more detail below).
You can also call ``edges()``, which will return a triple of source
interval, destination interval, and edge information:

   >>> for src, dest, edge in simple_al[mouse].edges():
   ...   print repr(src), 'aligns to', repr(dest)
   ...   print 'Identity across alignment:', edge.pIdentity()
   ...   print '--'
   HBB1_MOUSE[40:60] aligns to HBB1_RAT[42:62]
   Identity across alignment: 0.15
   --
   HBB1_MOUSE[40:60] aligns to HBB1_XENLA[38:58]
   Identity across alignment: 0.05
   --

You can also retrieve edges directly by querying the ``NLMSASlice`` with
the aligned sequence, treating it as a mapping:

   >>> edge = simple_al[mouse][rat]
   >>> print '%.4f' % (edge.pIdentity(),)
   0.0068

Gaps
^^^^

Storing alignments on disk
^^^^^^^^^^^^^^^^^^^^^^^^^^

Creating an NLMSA object can take a long time and a lot of memory;
what if you want to build it just once, and then query it multiple
times?  You can do this by creating an NLMSA in 'w' (write) mode,
rather than 'memory' mode; otherwise the semantics are the same.

Create the NLMSA,
=======
Pygr multiple alignment objects can be treated as mappings of sequence 
intervals onto sequence intervals.  Here is a very simple example, 
showing basic operations for constructing an alignment::

   >>> from pygr import cnestedlist
   >>>
   >>> # build an empty alignment, in-memory
   >>> m2 = cnestedlist.NLMSA('myo',mode='memory') 
   >>>
   >>> # add sequence s to the alignment
   >>> m2 += s 
   >>> ival = s[100:160] # AN INTERVAL OF s
   >>>
   >>> # add an edge mapping interval s -> an interval of MYG_CHICK
   >>> m2[ival] += db['MYG_CHICK'][83:143] 
   >>> m2[ival] += db['MYG_CANFA'][45:105] 
   >>>
   >>> # done constructing the alignment.  Initialize for query.
   >>> m2.build() 
   >>>
   >>> # get aligned seqs for the first 10 letters of ival...
   >>> for s2 in m2[ival[:10]]: 
   ...     print repr(s2)
   ...
   MYG_CHICK[83:93]
   MYG_CANFA[45:55]

In this case we used in-memory storage of the alignment.

Storing an All-vs-All BLAST Alignment
^^^^^^^^^^^^^^^^^^^^^^^^^^^^^^^^^^^^^
However, for really large
alignments (e.g. an all vs. all BLAST analysis) we may prefer to store the alignment
on-disk.  In pygr, all we have to do is change the mode flag to 'w' (implying *write*
a file)::

   from pygr import cnestedlist,seqdb
   msa = cnestedlist.NLMSA('all_vs_all', mode='w', bidirectional=False) # on-disk
   sp = seqdb.SequenceFileDB('sp') # open swissprot database
   blastmap = blast.BlastMapping(sp) # create blast mapping object
   blastmap(None, msa, queryDB=sp, expmax=1e-10) # query with each seq in queryDB
   msa.build(saveSeqDict=True) # build & save alignment indexes
   # msa ready to query now...

Again you can see how pygr makes it quite simple to do a large analysis
and create a powerful resource (an all-vs-all alignment database).
A couple of points deserve comment:


  
* The in-memory and on-disk NLMSA alignment storages have exactly the same
  interface.  You can work with alignments from small to large to gimungous
  using the same consistent set of tools.  Moreover the performance will be
  fast across the whole range of scales, because the NLMSA storage and query
  algorithms scale very well (O(logN)).
  
* Because of the ``mode='w'`` flag, NLMSA will create a set of alignment
  index files called 'all_vs_all'.
  
* ``bidirectional=False``: whenever you store an alignment relationship
  ``S`` --> ``T``, this can either be *unidirectional* or *bidirectional*.
  Unidirectional means only the ``S`` to ``T`` mapping is stored; bidirectional means
  both ``S`` to ``T`` and ``T`` to ``S`` are stored (i.e. you can both query
  with ``S`` (and get ``T``), and query with ``T`` (and get ``S``).  In general, you want
  a unidirectional alignment storage when *directionality matters*.  For
  example, in a BLAST all vs. all search the alignment of ``S`` and ``T`` that you get
  when you blast ``S`` against the database (finding ``T``, among others) may well be
  different from the alignment of ``S`` and ``T`` that you get when you blast ``T`` against
  the database (finding ``S``, among others).  If you stored the all-vs-all alignment
  using bidirectional storage, querying ``msa`` with ``S`` would get *two* alignments
  to ``T``: one from the ``S`` to ``T`` BLAST search results, and one from the
  ``T`` to ``S`` BLAST search results.  This simply reflects the fact that
  the all vs all BLAST stored two alignments of ``S`` and ``T`` into ``msa``.
  What this highlights is that BLAST is not a true multiple sequence alignment
  algorithm (among other things, it is not symmetric: you can get different
  mappings in one direction vs. the other).
  
  In general, bidirectional storage
  mainly makes sense for true multiple sequence alignments (which are guaranteed
  to be symmetric).
  
* Supplying the :class:`BlastMapping` with an alignment object makes it store
  its results into that alignment, rather than creating its own alignment holder
  for us.  In this way we can make it store many different BLAST searches into
  a single alignment database.

* Supplying the ``queryDB`` argument allows you to run multiple queries at
  once; ``queryDB`` is expected to be a dictionary whose values are the 
  sequence objects you wish to use as queries to the :class:`BlastMapping`.
  
* To make the NLMSA algorithm scalable, pygr defers construction of the alignment
  indexes until the alignment is complete.  We trigger this by calling its build()
  method.  At this point we now have an alignment database stored on disk, which
  we can open at any time later and query with the high-speed nested list algorithm
  as illustrated in the examples in previous sections.
  
>>>>>>> 2879eaea

   >>> simple_al = cnestedlist.NLMSA('tempdir/hbb', mode='w')

load the sequences,

   >>> db = seqdb.SequenceFileDB('data/sp_all_hbb')
   >>> mouse = db['HBB1_MOUSE']
   >>> rat = db['HBB1_RAT']
   >>> frog = db['HBB1_XENLA']

add the mouse sequence into the alignment

   >>> simple_al += mouse

and align several intervals from other sequences to the mouse sequence:

   >>> ival = mouse[40:60]
   >>> simple_al[ival] += rat[42:62]
   >>> simple_al[ival] += frog[38:58]

And, finally, build it and delete the in-memory handle:

   >>> simple_al.build(saveSeqDict=True)
   >>> del simple_al

Now, to load this alignment, we need to specify the sequence source or
sources that we used to build it -- we can do that by using
``PrefixUnionDict`` to construct a ``seqDict`` and pass it into the NLMSA.

   >>> seqDict = seqdb.PrefixUnionDict({ 'sp_all_hbb': db })
   >>> loaded_al = cnestedlist.NLMSA('tempdir/hbb', seqDict=seqDict)
   >>> loaded_al[ival].keys()
   [HBB1_RAT[42:62], HBB1_XENLA[38:58]]

Here we can use our interval from above because the sequence references
stored in the NLMSA point to ``db``, the database that our interval came
from in the first place.

You can also load the saved seqDict (see ``simple_al.build``, above, where
we told pygr to save the sequence dictionary):

   >>> loaded_al = cnestedlist.NLMSA('tempdir/hbb')

Now, however, you can't query with our original ival, because we
loaded a new seqDict into memory. Even though it's pointing at the
same on-disk file as ``db`` did before, pygr only keeps track of
sequence-to-database relationships in memory.  So now you have to
manually retrieve the mouse sequence from the new seqDict in order to
query the NLMSA:

   >>> seqDict = loaded_al.seqDict
   >>> ival = seqDict['sp_all_hbb.HBB1_MOUSE']

and voila, now we can query the alignment, etc.

   >>> loaded_al[ival].keys()
   [HBB1_RAT[42:62], HBB1_XENLA[38:58]]

In practice, if you store your sequence collections in ``pygr.Data``,
you don't need to worry about seqDict mechanisms.  However, if you're
not using ``pygr.Data`` then you'll need to keep track of your sequence
dictionaries.

Creating alignments with BLAST
^^^^^^^^^^^^^^^^^^^^^^^^^^^^^^

Using the "translated BLASTs" (blastx, tblastn, tblastx)
^^^^^^^^^^^^^^^^^^^^^^^^^^^^^^^^^^^^^^^^^^^^^^^^^^^^^^^^

Building an Alignment Database from MAF files
^^^^^^^^^^^^^^^^^^^^^^^^^^^^^^^^^^^^^^^^^^^^^

Example: Mapping an entire gene set onto a new genome version
<<<<<<< HEAD
^^^^^^^^^^^^^^^^^^^^^^^^^^^^^^^^^^^^^^^^^^^^^^^^^^^^^^^^^^^^^
=======
^^^^^^^^^^^^^^^^^^^^^^^^^^^^^^^^^^^^^^^^^^^^^^^^^^^^^^^^^^^^^
To illustrate how Pygr can perform a big task with a little code, here is an example that maps a set of gene sequences onto a new version of the genome, using megablast to do the mapping, and a relational database to store the results.  Moreover, since mapping 80,000 gene clusters takes a fair amount of time, the calculation is parallelized to run over a large number of compute nodes simultaneously::

   from pygr import worldbase
   from pygr.apps.leelabdb import * # this accesses our databases
   from pygr import coordinator     # this provides parallelization support

   def map_clusters(server,dbname='HUMAN_SPLICE_03',
                    result_table='GENOME_ALIGNMENT.hg17_cluster_JUN03_all',
                    rmOpts=",**kwargs):
       "CLIENT FUNCTION: map clusters one by one"
       # construct resource for us if needed
       genome = worldbase.Bio.Seq.Genome.HUMAN.hg17()
       # load db schema
       (clusters,exons,splices,genomic_seq,spliceGraph,alt5Graph,alt3Graph,mrna,
       protein, clusterExons,clusterSplices) = getSpliceGraphFromDB(spliceCalcs[dbname])
       # now map cluster sequences one by one to our new genome
       for cluster_id in server:
           g = genomic_seq[cluster_id] # get the old genomic sequence for this cluster
           m = genome.megablast(g,maxseq=1,minIdentity=98,rmOpts=rmOpts) # mask, blast, read into m
           # save alignment m to database table result_table using cursor
           createTableFromRepr(m.repr_dict(),result_table,clusters.cursor,
                               {'src_id':'varchar(12)','dest_id':'varchar(12)'})
           yield cluster_id # we must function as generator to keep error trapping
   		         # HAPPY

   def serve_clusters(dbname='HUMAN_SPLICE_03',
                      source_table='HUMAN_SPLICE_03.genomic_cluster_JUN03',**kwargs):
       "SERVER FUNCTION: serve up cluster_id one by one to as many clients as you want"
       cursor = getUserCursor(dbname)
       t = SQLTable(source_table,cursor)
       for id in t:
           yield id # HAND OUT ONE CLUSTER ID TO A CLIENT

   if __name__=='__main__': # AUTOMATICALLY RUN EITHER THE CLIENT OR SERVER FUNCTION
       coordinator.start_client_or_server(map_clusters,serve_clusters,[],__file__)


First, let's just focus on the map_clusters() function, which illustrates how the mapping of each gene is generated and saved.  Let's examine the data piece by piece:

  
* genome: a BLAST database storing our hg17 genome sequence
  
* genomic_seq: another sequence database (which in this case happens to be stored in a relational database), mapping each cluster ID to a piece of the old genomic sequence version containing that specific gene.
  
* cluster_id: a cluster ID for us to process.
  
* g: the actual sequence object associated with this cluster_id
  
* m: the mapping of g onto genome, as generated by megablast after first running RepeatMasker on g, using the RepeatMasker options passed as rmOpts.  Note that only the top hit will be saved (maximum number of hits to save maxseq=1), and only if it has at least 98\% identity.  This alignment is then saved to a relational database table using createTableFromRepr().
  

This code will run in parallel over as many compute nodes as you have free, using Pygr's coordinator module.  The parallelization model for this particular task is simple: a single iterator (server) dispensing task IDs to many clients.


  
* server: the serve_clusters() function is trivial: all it does is connect to a specific database table (source_table) and iterate over all its primary keys, yielding them one by one.
  
* client: the map_clusters() function expects an iterator as its first argument, which must give it a sequence of task IDs (cluster_id in this script).  This iterator is actually using an XMLRPC request to the server to get the next task ID, but that is done transparently by the coordinator.Processor() class.  The map_clusters() function is modeled as a generator: that is, it first does some initial setup (loading the database schema for example), then it runs its actual task loop, yielding each completed task ID. This enables coordinator.Processor to run map_clusters() within an error-trapping try: except: clause that catches and reports all errors to the central coordinator.Coordinator instance, and also to implement some intelligent error handling policies (like robustly preventing rare individual errors from causing an entire Processor() to crash, but detecting when consistent patterns of errors occur on a particular Processor, and automatically shutting down that Processor.
  
* start_client_or_server(): this line automatically starts up the correct function (depending on whether this process is running as client or server).  To make a long story short, all you have to do is run the script once (as a server), and it will automatically start clients for you on free compute nodes (using ssh-agent), with reasonable load-balancing and queuing policies.  For details, see the coordinator module docs.

>>>>>>> 2879eaea
<|MERGE_RESOLUTION|>--- conflicted
+++ resolved
@@ -4,7 +4,6 @@
 Alignment Basics
 ^^^^^^^^^^^^^^^^
 
-<<<<<<< HEAD
 Pygr multiple alignment objects can be treated as mappings of sequence
 intervals onto sequence intervals.  Here is an example showing basic
 operations for constructing and querying an alignment.
@@ -90,107 +89,9 @@
 rather than 'memory' mode; otherwise the semantics are the same.
 
 Create the NLMSA,
-=======
-Pygr multiple alignment objects can be treated as mappings of sequence 
-intervals onto sequence intervals.  Here is a very simple example, 
-showing basic operations for constructing an alignment::
-
-   >>> from pygr import cnestedlist
-   >>>
-   >>> # build an empty alignment, in-memory
-   >>> m2 = cnestedlist.NLMSA('myo',mode='memory') 
-   >>>
-   >>> # add sequence s to the alignment
-   >>> m2 += s 
-   >>> ival = s[100:160] # AN INTERVAL OF s
-   >>>
-   >>> # add an edge mapping interval s -> an interval of MYG_CHICK
-   >>> m2[ival] += db['MYG_CHICK'][83:143] 
-   >>> m2[ival] += db['MYG_CANFA'][45:105] 
-   >>>
-   >>> # done constructing the alignment.  Initialize for query.
-   >>> m2.build() 
-   >>>
-   >>> # get aligned seqs for the first 10 letters of ival...
-   >>> for s2 in m2[ival[:10]]: 
-   ...     print repr(s2)
-   ...
-   MYG_CHICK[83:93]
-   MYG_CANFA[45:55]
-
-In this case we used in-memory storage of the alignment.
-
-Storing an All-vs-All BLAST Alignment
-^^^^^^^^^^^^^^^^^^^^^^^^^^^^^^^^^^^^^
-However, for really large
-alignments (e.g. an all vs. all BLAST analysis) we may prefer to store the alignment
-on-disk.  In pygr, all we have to do is change the mode flag to 'w' (implying *write*
-a file)::
-
-   from pygr import cnestedlist,seqdb
-   msa = cnestedlist.NLMSA('all_vs_all', mode='w', bidirectional=False) # on-disk
-   sp = seqdb.SequenceFileDB('sp') # open swissprot database
-   blastmap = blast.BlastMapping(sp) # create blast mapping object
-   blastmap(None, msa, queryDB=sp, expmax=1e-10) # query with each seq in queryDB
-   msa.build(saveSeqDict=True) # build & save alignment indexes
-   # msa ready to query now...
-
-Again you can see how pygr makes it quite simple to do a large analysis
-and create a powerful resource (an all-vs-all alignment database).
-A couple of points deserve comment:
-
-
-  
-* The in-memory and on-disk NLMSA alignment storages have exactly the same
-  interface.  You can work with alignments from small to large to gimungous
-  using the same consistent set of tools.  Moreover the performance will be
-  fast across the whole range of scales, because the NLMSA storage and query
-  algorithms scale very well (O(logN)).
-  
-* Because of the ``mode='w'`` flag, NLMSA will create a set of alignment
-  index files called 'all_vs_all'.
-  
-* ``bidirectional=False``: whenever you store an alignment relationship
-  ``S`` --> ``T``, this can either be *unidirectional* or *bidirectional*.
-  Unidirectional means only the ``S`` to ``T`` mapping is stored; bidirectional means
-  both ``S`` to ``T`` and ``T`` to ``S`` are stored (i.e. you can both query
-  with ``S`` (and get ``T``), and query with ``T`` (and get ``S``).  In general, you want
-  a unidirectional alignment storage when *directionality matters*.  For
-  example, in a BLAST all vs. all search the alignment of ``S`` and ``T`` that you get
-  when you blast ``S`` against the database (finding ``T``, among others) may well be
-  different from the alignment of ``S`` and ``T`` that you get when you blast ``T`` against
-  the database (finding ``S``, among others).  If you stored the all-vs-all alignment
-  using bidirectional storage, querying ``msa`` with ``S`` would get *two* alignments
-  to ``T``: one from the ``S`` to ``T`` BLAST search results, and one from the
-  ``T`` to ``S`` BLAST search results.  This simply reflects the fact that
-  the all vs all BLAST stored two alignments of ``S`` and ``T`` into ``msa``.
-  What this highlights is that BLAST is not a true multiple sequence alignment
-  algorithm (among other things, it is not symmetric: you can get different
-  mappings in one direction vs. the other).
-  
-  In general, bidirectional storage
-  mainly makes sense for true multiple sequence alignments (which are guaranteed
-  to be symmetric).
-  
-* Supplying the :class:`BlastMapping` with an alignment object makes it store
-  its results into that alignment, rather than creating its own alignment holder
-  for us.  In this way we can make it store many different BLAST searches into
-  a single alignment database.
-
-* Supplying the ``queryDB`` argument allows you to run multiple queries at
-  once; ``queryDB`` is expected to be a dictionary whose values are the 
-  sequence objects you wish to use as queries to the :class:`BlastMapping`.
-  
-* To make the NLMSA algorithm scalable, pygr defers construction of the alignment
-  indexes until the alignment is complete.  We trigger this by calling its build()
-  method.  At this point we now have an alignment database stored on disk, which
-  we can open at any time later and query with the high-speed nested list algorithm
-  as illustrated in the examples in previous sections.
-  
->>>>>>> 2879eaea
 
    >>> simple_al = cnestedlist.NLMSA('tempdir/hbb', mode='w')
-
+  
 load the sequences,
 
    >>> db = seqdb.SequenceFileDB('data/sp_all_hbb')
@@ -261,69 +162,4 @@
 ^^^^^^^^^^^^^^^^^^^^^^^^^^^^^^^^^^^^^^^^^^^^^
 
 Example: Mapping an entire gene set onto a new genome version
-<<<<<<< HEAD
-^^^^^^^^^^^^^^^^^^^^^^^^^^^^^^^^^^^^^^^^^^^^^^^^^^^^^^^^^^^^^
-=======
-^^^^^^^^^^^^^^^^^^^^^^^^^^^^^^^^^^^^^^^^^^^^^^^^^^^^^^^^^^^^^
-To illustrate how Pygr can perform a big task with a little code, here is an example that maps a set of gene sequences onto a new version of the genome, using megablast to do the mapping, and a relational database to store the results.  Moreover, since mapping 80,000 gene clusters takes a fair amount of time, the calculation is parallelized to run over a large number of compute nodes simultaneously::
-
-   from pygr import worldbase
-   from pygr.apps.leelabdb import * # this accesses our databases
-   from pygr import coordinator     # this provides parallelization support
-
-   def map_clusters(server,dbname='HUMAN_SPLICE_03',
-                    result_table='GENOME_ALIGNMENT.hg17_cluster_JUN03_all',
-                    rmOpts=",**kwargs):
-       "CLIENT FUNCTION: map clusters one by one"
-       # construct resource for us if needed
-       genome = worldbase.Bio.Seq.Genome.HUMAN.hg17()
-       # load db schema
-       (clusters,exons,splices,genomic_seq,spliceGraph,alt5Graph,alt3Graph,mrna,
-       protein, clusterExons,clusterSplices) = getSpliceGraphFromDB(spliceCalcs[dbname])
-       # now map cluster sequences one by one to our new genome
-       for cluster_id in server:
-           g = genomic_seq[cluster_id] # get the old genomic sequence for this cluster
-           m = genome.megablast(g,maxseq=1,minIdentity=98,rmOpts=rmOpts) # mask, blast, read into m
-           # save alignment m to database table result_table using cursor
-           createTableFromRepr(m.repr_dict(),result_table,clusters.cursor,
-                               {'src_id':'varchar(12)','dest_id':'varchar(12)'})
-           yield cluster_id # we must function as generator to keep error trapping
-   		         # HAPPY
-
-   def serve_clusters(dbname='HUMAN_SPLICE_03',
-                      source_table='HUMAN_SPLICE_03.genomic_cluster_JUN03',**kwargs):
-       "SERVER FUNCTION: serve up cluster_id one by one to as many clients as you want"
-       cursor = getUserCursor(dbname)
-       t = SQLTable(source_table,cursor)
-       for id in t:
-           yield id # HAND OUT ONE CLUSTER ID TO A CLIENT
-
-   if __name__=='__main__': # AUTOMATICALLY RUN EITHER THE CLIENT OR SERVER FUNCTION
-       coordinator.start_client_or_server(map_clusters,serve_clusters,[],__file__)
-
-
-First, let's just focus on the map_clusters() function, which illustrates how the mapping of each gene is generated and saved.  Let's examine the data piece by piece:
-
-  
-* genome: a BLAST database storing our hg17 genome sequence
-  
-* genomic_seq: another sequence database (which in this case happens to be stored in a relational database), mapping each cluster ID to a piece of the old genomic sequence version containing that specific gene.
-  
-* cluster_id: a cluster ID for us to process.
-  
-* g: the actual sequence object associated with this cluster_id
-  
-* m: the mapping of g onto genome, as generated by megablast after first running RepeatMasker on g, using the RepeatMasker options passed as rmOpts.  Note that only the top hit will be saved (maximum number of hits to save maxseq=1), and only if it has at least 98\% identity.  This alignment is then saved to a relational database table using createTableFromRepr().
-  
-
-This code will run in parallel over as many compute nodes as you have free, using Pygr's coordinator module.  The parallelization model for this particular task is simple: a single iterator (server) dispensing task IDs to many clients.
-
-
-  
-* server: the serve_clusters() function is trivial: all it does is connect to a specific database table (source_table) and iterate over all its primary keys, yielding them one by one.
-  
-* client: the map_clusters() function expects an iterator as its first argument, which must give it a sequence of task IDs (cluster_id in this script).  This iterator is actually using an XMLRPC request to the server to get the next task ID, but that is done transparently by the coordinator.Processor() class.  The map_clusters() function is modeled as a generator: that is, it first does some initial setup (loading the database schema for example), then it runs its actual task loop, yielding each completed task ID. This enables coordinator.Processor to run map_clusters() within an error-trapping try: except: clause that catches and reports all errors to the central coordinator.Coordinator instance, and also to implement some intelligent error handling policies (like robustly preventing rare individual errors from causing an entire Processor() to crash, but detecting when consistent patterns of errors occur on a particular Processor, and automatically shutting down that Processor.
-  
-* start_client_or_server(): this line automatically starts up the correct function (depending on whether this process is running as client or server).  To make a long story short, all you have to do is run the script once (as a server), and it will automatically start clients for you on free compute nodes (using ssh-agent), with reasonable load-balancing and queuing policies.  For details, see the coordinator module docs.
-
->>>>>>> 2879eaea
+^^^^^^^^^^^^^^^^^^^^^^^^^^^^^^^^^^^^^^^^^^^^^^^^^^^^^^^^^^^^^