--- conflicted
+++ resolved
@@ -6,13 +6,9 @@
 import sys
 import UserDict
 from StringIO import StringIO
-<<<<<<< HEAD
-from mapping import Collection,Mapping,Graph
-from classutil import open_shelve, standard_invert, get_bound_subclass, SourceFileName
-=======
 from mapping import Collection, Mapping, Graph
-from classutil import standard_invert, get_bound_subclass, SourceFileName
->>>>>>> 5c88ebfb
+from classutil import open_shelve, standard_invert, get_bound_subclass, \
+     SourceFileName
 from coordinator import XMLRPCServerBase
 
 
@@ -244,13 +240,8 @@
 
     def read_download_db(self, filename, location='default'):
         'add the designated resource DB shelve to our downloadable resources'
-<<<<<<< HEAD
         d = open_shelve(filename, 'r')
-        for k,v in d.items():
-=======
-        d = dbfile.shelve_open(filename, 'r')
         for k, v in d.items():
->>>>>>> 5c88ebfb
             if k.startswith('__doc__.'): # SAVE DOC INFO FOR THIS ID
                 self.downloadDocs[k[8:]] = v
             else: # SAVE OBJECT INFO
@@ -618,12 +609,8 @@
 
     def reopen(self, mode):
         self.db.close()
-<<<<<<< HEAD
         self.db = open_shelve(self.dbpath, mode)
-=======
-        self.db = dbfile.shelve_open(self.dbpath, mode)
-
->>>>>>> 5c88ebfb
+
     def find_resource(self, resID, download=False):
         'get an item from this resource database'
         objdata = self.db[resID] # RAISES KeyError IF NOT PRESENT
